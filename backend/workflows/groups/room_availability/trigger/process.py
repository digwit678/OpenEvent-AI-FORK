from __future__ import annotations

import copy
import os
from datetime import datetime, timedelta
from typing import Any, Dict, List, Optional, Tuple
import re

<<<<<<< HEAD
from backend.workflows.common.datetime_parse import to_iso_date
=======
from backend.workflows.common.prompts import append_footer
>>>>>>> 55a3463c
from backend.workflows.common.room_rules import find_better_room_dates
from backend.workflows.common.timeutils import format_iso_date_to_ddmmyyyy
from backend.workflows.common.capacity import alternative_rooms, fits_capacity
from backend.workflows.common.capture import capture_user_fields
from backend.domain import IntentLabel
from backend.workflows.common.gatekeeper import refresh_gatekeeper
from backend.workflows.common.types import GroupResult, WorkflowState
from backend.workflows.io.database import append_audit_entry, load_rooms, update_event_metadata
from backend.utils.profiler import profile_step
from backend.workflow.state import WorkflowStep, default_subflow, write_stage
from backend.services.room_eval import evaluate_rooms, rank_rooms
from backend.services.products import merge_product_requests, normalise_product_payload
from backend.workflows.common.catalog import list_free_dates

from ..condition.decide import room_status_on_date
from ..llm.analysis import summarize_room_statuses

__workflow_role__ = "trigger"


ROOM_OUTCOME_UNAVAILABLE = "Unavailable"
ROOM_OUTCOME_AVAILABLE = "Available"
ROOM_OUTCOME_OPTION = "Option"

ROOM_SIZE_ORDER = {
    "Room A": 1,
    "Room B": 2,
    "Room C": 3,
    "Punkt.Null": 4,
}

ROOM_CACHE_TTL_MINUTES = 10

_LOCK_KEYWORD_PATTERN = re.compile(
    r"\b(lock|reserve|hold|secure|keep|confirm|take|proceed|choose|select|pick|go\s+with)\b",
    re.IGNORECASE,
)
_ROOM_ALIAS_MAP = {
    "room a": "Room A",
    "room b": "Room B",
    "room c": "Room C",
}


def _auto_lock_min_confidence() -> float:
    raw = os.getenv("AUTO_LOCK_MIN_CONFIDENCE", "0.85")
    try:
        return max(0.0, min(1.0, float(raw)))
    except (TypeError, ValueError):
        return 0.85


def _extract_first_name(raw: Optional[str]) -> Optional[str]:
    if not raw:
        return None
    token = str(raw).strip()
    if not token:
        return None
    first = token.split()[0].strip(",. ")
    return first or None


_SIGNATURE_MARKERS = (
    "best regards",
    "kind regards",
    "regards",
    "many thanks",
    "thanks",
    "thank you",
    "cheers",
    "beste grüsse",
    "freundliche grüsse",
)


def _extract_signature_name(text: Optional[str]) -> Optional[str]:
    if not text:
        return None
    lines = [line.strip() for line in text.splitlines() if line.strip()]
    for idx, line in enumerate(lines):
        lowered = line.lower()
        if any(marker in lowered for marker in _SIGNATURE_MARKERS):
            if idx + 1 < len(lines):
                candidate = lines[idx + 1].strip(", ")
                if candidate and len(candidate.split()) <= 4:
                    return candidate
    if lines:
        tail = lines[-1]
        if 1 <= len(tail.split()) <= 4:
            return tail
    return None


def _compose_room_greeting(state: WorkflowState) -> str:
    profile = (state.client or {}).get("profile", {}) if state.client else {}
    user_info_name = None
    if state.user_info:
        user_info_name = state.user_info.get("name") or state.user_info.get("company_contact")
    raw_name = (
        user_info_name
        or profile.get("name")
        or _extract_signature_name(getattr(state.message, "body", None))
    )
    if not raw_name and state.message:
        raw_name = getattr(state.message, "from_name", None)
    first = _extract_first_name(raw_name)
    if not first:
        return "Hello,"
    return f"Hello {first},"


def _utc_now() -> str:
    return datetime.utcnow().replace(microsecond=0).isoformat() + "Z"


@profile_step("workflow.step3.room_availability")
def process(state: WorkflowState) -> GroupResult:
    """[Trigger] Execute Group C — room availability assessment with entry guards and caching."""

    event_entry = state.event_entry
    if not event_entry:
        payload = {
            "client_id": state.client_id,
            "event_id": state.event_id,
            "intent": state.intent.value if state.intent else None,
            "confidence": round(state.confidence or 0.0, 3),
            "reason": "missing_event_record",
            "context": state.context_snapshot,
        }
        return GroupResult(action="room_eval_missing_event", payload=payload, halt=True)

    if not state.user_info.get("hil_approve_step") and _locked_room_still_valid(event_entry):
        return _reuse_locked_room(state, event_entry)

    state.current_step = 3
    state.subflow_group = "room_availability"
    write_stage(event_entry, current_step=WorkflowStep.STEP_3, subflow_group="room_availability")
    capture_user_fields(state, current_step=3, source=state.message.msg_id)

    hil_step = state.user_info.get("hil_approve_step")
    if hil_step == 3:
        decision = state.user_info.get("hil_decision") or "approve"
        return _apply_hil_decision(state, event_entry, decision)

    chosen_date = event_entry.get("chosen_date")
    if not chosen_date:
        return _detour_to_date(state, event_entry)

    if not event_entry.get("date_confirmed"):
        return _detour_to_date(state, event_entry)

    requested_window = event_entry.get("requested_window") or {}
    window_hash = requested_window.get("hash")

    user_requested_room = state.user_info.get("room")
    locked_room_id = event_entry.get("locked_room_id")
    current_req_hash = event_entry.get("requirements_hash")
    room_eval_hash = event_entry.get("room_eval_hash")

    delta_query_iso = state.extras.pop("delta_date_query", None)
    if delta_query_iso:
        baseline_display = requested_window.get("display_date") or event_entry.get("chosen_date")
        baseline_iso = requested_window.get("date_iso") or (to_iso_date(baseline_display) if baseline_display else None)
        if baseline_iso and delta_query_iso != baseline_iso:
            return _handle_delta_availability(
                state,
                event_entry,
                delta_query_iso,
                requested_window,
                baseline_iso,
                baseline_display,
            )

    requirements_changed = bool(current_req_hash and current_req_hash != room_eval_hash)
    explicit_room_change = bool(user_requested_room and user_requested_room != locked_room_id)
    missing_lock = locked_room_id is None
    cache_payload = event_entry.get("room_eval_cache") or {}

    # Early explicit lock handling: parse user command before any cache short-circuit
    message_text = _message_text(state.message)
    early_explicit = _extract_explicit_lock_request(message_text)
    if early_explicit:
        # Evaluate availability and lock immediately if possible, regardless of auto-lock flag
        room_statuses = evaluate_room_statuses(state.db, chosen_date)
        status_map = _flatten_statuses(room_statuses)
        requirements = event_entry.get("requirements") or {}
        summary = summarize_room_statuses(room_statuses)
        explicit_room = _canonical_room_name(early_explicit, status_map) or (
            early_explicit if early_explicit in status_map else None
        )
        if explicit_room:
            existing_lock = event_entry.get("locked_room_id")
            explicit_status = status_map.get(explicit_room)
            same_room = _same_room(existing_lock, explicit_room)
            if same_room or explicit_status in (ROOM_OUTCOME_AVAILABLE, ROOM_OUTCOME_OPTION):
                return _finalize_room_lock(
                    state,
                    event_entry,
                    explicit_room,
                    chosen_date,
                    requirements,
                    room_statuses,
                    summary,
                    current_req_hash,
                    reason="explicit_lock",
                    audit_reason="room_lock_retained" if same_room else "room_explicit_lock",
                    action="room_lock_retained" if same_room else "room_auto_locked",
                    final_action="room_lock_retained" if same_room else "room_auto_locked",
                    auto_payload=False,
                    policy_flag=True,
                )
        # If we couldn't resolve the explicit room or it's not available, fall through to normal flow

    cached_result = _maybe_use_cached_eval(
        state,
        event_entry,
        cache_payload,
        window_hash,
        current_req_hash,
        requirements_changed,
        explicit_room_change,
    )
    if cached_result is not None:
        return cached_result

    if not (missing_lock or explicit_room_change or requirements_changed):
        return _skip_room_evaluation(state, event_entry)

    room_statuses = evaluate_room_statuses(state.db, chosen_date)
    summary = summarize_room_statuses(room_statuses)
    status_map = _flatten_statuses(room_statuses)
    requested_products = event_entry.get("requested_products") or []
    participant_count = None
    if isinstance(state.user_info.get("participants"), int):
        participant_count = state.user_info.get("participants")
    else:
        req_participants = (event_entry.get("requirements") or {}).get("number_of_participants")
        try:
            participant_count = int(req_participants) if req_participants is not None else None
        except (TypeError, ValueError):
            participant_count = None
    user_products = state.user_info.get("products_add")
    if user_products:
        normalised_products = normalise_product_payload(user_products, participant_count=participant_count)
        if normalised_products:
            merged = merge_product_requests(requested_products, normalised_products)
            if merged != requested_products:
                event_entry["requested_products"] = merged
                requested_products = merged
                state.extras["persist"] = True
                state.user_info["products_add"] = normalised_products
    room_evaluations = evaluate_rooms(event_entry, requested_products)
    evaluation_lookup = {evaluation.record.name.lower(): evaluation for evaluation in room_evaluations}
    ranked_evaluations = rank_rooms(room_evaluations)

    preferred_room = _preferred_room(event_entry, user_requested_room)
    selected_room, selected_status = _select_room(preferred_room, status_map)
    requirements = event_entry.get("requirements") or {}
    canonical_user_room = _canonical_room_name(user_requested_room, status_map) if user_requested_room else None
    attendee_count = _coerce_attendees(requirements.get("number_of_participants"))
    layout_pref = requirements.get("seating_layout")
    if canonical_user_room and selected_room and canonical_user_room == selected_room:
        evaluation = evaluation_lookup.get(selected_room.lower())
        if not fits_capacity(selected_room, attendee_count, layout_pref) and not (
            evaluation and evaluation.status in {"Available", "Option"}
        ):
            return _capacity_shortfall(state, event_entry, selected_room, chosen_date, attendee_count, layout_pref)

    outcome = selected_status or ROOM_OUTCOME_UNAVAILABLE
<<<<<<< HEAD
    auto_lock_score = _auto_lock_confidence(status_map, selected_room, outcome)
    intent_label = state.intent or IntentLabel.EVENT_REQUEST
    if isinstance(intent_label, str):
        try:
            intent_label = IntentLabel(intent_label)
        except ValueError:
            intent_label = IntentLabel.NON_EVENT
    intent_value = intent_label.value if isinstance(intent_label, IntentLabel) else str(intent_label).lower()
    allow_auto = str(os.getenv("ALLOW_AUTO_ROOM_LOCK", "false")).strip().lower() in {"1", "true", "yes", "on"}
    message_text = _message_text(state.message)
    text_explicit_room = _extract_explicit_lock_request(message_text)
    requested_room_id = user_requested_room or ""
    canonical_user_room = _canonical_room_name(requested_room_id, status_map)
    explicit_from_intent = isinstance(intent_label, IntentLabel) and intent_label == IntentLabel.EDIT_ROOM

    explicit_room: Optional[str] = None
    explicit_reason: Optional[str] = None
    explicit_policy_allowed = True
    if text_explicit_room:
        explicit_room = _canonical_room_name(text_explicit_room, status_map) or (
            text_explicit_room if text_explicit_room in status_map else None
        )
        explicit_reason = "explicit_lock"
        explicit_policy_allowed = True
    elif explicit_from_intent and canonical_user_room:
        explicit_room = canonical_user_room
        explicit_reason = "user_explicit"

    existing_lock = event_entry.get("locked_room_id")
    if text_explicit_room and not explicit_room:
        _record_lock_attempt(
            state,
            allowed=False,
            policy=True,
            intent=intent_value,
            selected_room=None,
            path="room_availability.process",
            reason="room_not_recognized",
        )

    explicit_status = status_map.get(explicit_room) if explicit_room else None
    if explicit_room and explicit_reason:
        same_room = _same_room(existing_lock, explicit_room)
        if same_room or explicit_status in (ROOM_OUTCOME_AVAILABLE, ROOM_OUTCOME_OPTION):
            audit_reason = (
                explicit_reason
                if explicit_reason == "explicit_lock"
                else ("room_lock_retained" if same_room else "room_user_locked")
            )
            action = "room_lock_retained" if same_room else "room_auto_locked"
            return _finalize_room_lock(
                state,
                event_entry,
                explicit_room,
                chosen_date,
                requirements,
                room_statuses,
                summary,
                current_req_hash,
                reason=explicit_reason,
                audit_reason=audit_reason,
                action=action,
                final_action=action,
                auto_payload=False,
                policy_flag=explicit_policy_allowed,
            )
        _record_lock_attempt(
            state,
            allowed=False,
            policy=explicit_policy_allowed,
            intent=intent_value,
            selected_room=explicit_room,
            path="room_availability.process",
            reason=f"room_status_{explicit_status or 'unknown'}",
        )
        autolock_meta = state.telemetry.setdefault("autolock", {})
        autolock_meta["considered"] = True
        autolock_meta["allowed"] = explicit_policy_allowed
        autolock_meta["explicit"] = True
        autolock_meta["skipped"] = True
        autolock_meta["status"] = explicit_status or "unknown"
        if "room_selection" not in state.telemetry.deferred_intents:
            state.telemetry.deferred_intents.append("room_selection")

    auto_lock_candidate = (
        selected_room
        and outcome == ROOM_OUTCOME_AVAILABLE
        and auto_lock_score >= _auto_lock_min_confidence()
    )
    if auto_lock_candidate and allow_auto:
        return _finalize_room_lock(
            state,
            event_entry,
            selected_room,
            chosen_date,
            requirements,
            room_statuses,
            summary,
            current_req_hash,
            reason="auto_policy",
            audit_reason="room_auto_locked",
            action="room_auto_locked",
            final_action="room_auto_locked",
            auto_payload=True,
            policy_flag=allow_auto,
        )

    if auto_lock_candidate:
        autolock_meta = state.telemetry.setdefault("autolock", {})
        autolock_meta["considered"] = True
        autolock_meta["allowed"] = allow_auto
        autolock_meta["explicit"] = False
        autolock_meta["skipped"] = True
        if "room_selection" not in state.telemetry.deferred_intents:
            state.telemetry.deferred_intents.append("room_selection")
        _record_lock_attempt(
            state,
            allowed=False,
            policy=allow_auto,
            intent=intent_value,
            selected_room=selected_room,
            path="room_availability.process",
            reason="blocked_by_policy_no_explicit_selection",
        )

    draft_text, room_eval_payloads, manager_request_needed = _compose_outcome_message(
        state,
        ranked_evaluations,
=======
    skip_capacity_prompt = bool(state.user_info.get("shortcut_capacity_ok"))

    draft_text = _compose_outcome_message(
        outcome,
        selected_room,
>>>>>>> 55a3463c
        chosen_date,
        event_entry.get("requested_window") or {},
        selected_room,
        requirements,
<<<<<<< HEAD
        outcome,
        state.db,
=======
        skip_capacity_prompt=skip_capacity_prompt,
>>>>>>> 55a3463c
    )

    alt_dates: List[str] = []
    if _needs_better_room_alternatives(state.user_info, status_map, event_entry):
        alt_dates = find_better_room_dates(event_entry)
        if alt_dates:
            draft_text = _append_alt_dates(draft_text, alt_dates)

    outcome_topic = {
        ROOM_OUTCOME_AVAILABLE: "room_available",
        ROOM_OUTCOME_OPTION: "room_option",
        ROOM_OUTCOME_UNAVAILABLE: "room_unavailable",
    }[outcome]

    draft_body = append_footer(
        draft_text,
        step=3,
        next_step=4,
        thread_state="Awaiting Client Response",
    )

    draft_message = {
        "body": draft_body,
        "step": 3,
        "topic": outcome_topic,
        "room": selected_room,
        "status": outcome,
        "room_evaluations": room_eval_payloads,
    }
    if manager_request_needed:
        draft_message["manager_special_request"] = True
    if alt_dates:
        draft_message["alt_dates_for_better_room"] = alt_dates
    state.add_draft_message(draft_message)

    event_entry["room_pending_decision"] = {
        "selected_room": selected_room,
        "selected_status": outcome,
        "requirements_hash": current_req_hash,
        "summary": summary,
        "evaluations": room_eval_payloads,
    }
    event_entry["room_decision"] = {
        "status": outcome.lower(),
        "reason": "awaiting_confirmation",
        "evaluated_at": _utc_now(),
    }
    event_entry["room_eval_cache"] = _build_cache_payload(
        draft_message,
        event_entry["room_pending_decision"],
        window_hash,
        current_req_hash,
    )

    update_event_metadata(
        event_entry,
        thread_state="Awaiting Client Response",
        current_step=3,
    )

    state.set_thread_state("Awaiting Client Response")
    state.caller_step = event_entry.get("caller_step")
    state.current_step = 3
    state.extras["persist"] = True

    payload = {
        "client_id": state.client_id,
        "event_id": state.event_id,
        "intent": state.intent.value if state.intent else None,
        "confidence": round(state.confidence or 0.0, 3),
        "rooms": room_statuses,
        "summary": summary,
        "selected_room": selected_room,
        "selected_status": outcome,
        "room_evaluations": room_eval_payloads,
        "draft_messages": state.draft_messages,
        "thread_state": state.thread_state,
        "context": state.context_snapshot,
        "persisted": True,
    }
    if manager_request_needed:
        payload["manager_special_request"] = True
    if alt_dates:
        payload["alt_dates_for_better_room"] = alt_dates
<<<<<<< HEAD
    gatekeeper = refresh_gatekeeper(event_entry)
    payload["answered_question_first"] = True
    payload["delta_availability_used"] = False
    payload["gatekeeper_passed"] = dict(gatekeeper)
    state.telemetry.answered_question_first = True
    state.telemetry.delta_availability_used = False
    state.telemetry.gatekeeper_passed = dict(gatekeeper)
=======
    if skip_capacity_prompt:
        payload["shortcut_capacity_ok"] = True
>>>>>>> 55a3463c
    return GroupResult(action="room_avail_result", payload=payload, halt=True)


def _maybe_use_cached_eval(
    state: WorkflowState,
    event_entry: Dict[str, Any],
    cache_payload: Dict[str, Any],
    window_hash: Optional[str],
    current_req_hash: Optional[str],
    requirements_changed: bool,
    explicit_room_change: bool,
) -> Optional[GroupResult]:
    if not cache_payload or not window_hash or not current_req_hash:
        return None
    if requirements_changed or explicit_room_change:
        return None
    if cache_payload.get("window_hash") != window_hash:
        return None
    if cache_payload.get("requirements_hash") != current_req_hash:
        return None
    if not _cache_valid(cache_payload.get("expires_at")):
        return None
    return _reuse_cached_room_eval(state, event_entry, cache_payload)


def _reuse_cached_room_eval(
    state: WorkflowState,
    event_entry: Dict[str, Any],
    cache_payload: Dict[str, Any],
) -> Optional[GroupResult]:
    draft = cache_payload.get("draft_message")
    if not draft:
        return None
    state.add_draft_message(copy.deepcopy(draft))

    pending = cache_payload.get("pending_decision")
    if pending:
        event_entry["room_pending_decision"] = copy.deepcopy(pending)

    update_event_metadata(
        event_entry,
        thread_state="Awaiting Client Response",
        current_step=3,
    )

    state.set_thread_state("Awaiting Client Response")
    state.caller_step = event_entry.get("caller_step")
    state.current_step = 3
    state.extras["persist"] = True

    payload: Dict[str, Any] = {
        "client_id": state.client_id,
        "event_id": state.event_id,
        "intent": state.intent.value if state.intent else None,
        "confidence": round(state.confidence or 0.0, 3),
        "cached": True,
        "draft_messages": state.draft_messages,
        "thread_state": state.thread_state,
        "context": state.context_snapshot,
        "persisted": True,
    }
    if pending:
        payload["selected_room"] = pending.get("selected_room")
        payload["selected_status"] = pending.get("selected_status")
        if pending.get("summary"):
            payload["summary"] = pending.get("summary")
    gatekeeper = refresh_gatekeeper(event_entry)
    payload["gatekeeper_passed"] = dict(gatekeeper)
    state.telemetry.answered_question_first = True
    state.telemetry.delta_availability_used = False
    state.telemetry.gatekeeper_passed = dict(gatekeeper)
    return GroupResult(action="room_eval_cached", payload=payload, halt=True)


def _build_cache_payload(
    draft_message: Dict[str, Any],
    pending_decision: Optional[Dict[str, Any]],
    window_hash: Optional[str],
    requirements_hash: Optional[str],
) -> Optional[Dict[str, Any]]:
    if not draft_message or not window_hash or not requirements_hash:
        return None
    payload: Dict[str, Any] = {
        "window_hash": window_hash,
        "requirements_hash": requirements_hash,
        "expires_at": _cache_expiry_iso(),
        "draft_message": copy.deepcopy(draft_message),
    }
    if pending_decision:
        payload["pending_decision"] = copy.deepcopy(pending_decision)
    return payload


def _cache_valid(expires_at: Optional[str]) -> bool:
    if not expires_at:
        return False
    try:
        expiry = datetime.fromisoformat(expires_at.replace("Z", "+00:00"))
    except ValueError:
        return False
    return datetime.utcnow() < expiry.replace(tzinfo=None)


def _cache_expiry_iso(minutes: int = ROOM_CACHE_TTL_MINUTES) -> str:
    expiry = datetime.utcnow() + timedelta(minutes=minutes)
    return expiry.replace(microsecond=0).isoformat() + "Z"


def _handle_delta_availability(
    state: WorkflowState,
    event_entry: Dict[str, Any],
    new_date_iso: str,
    requested_window: Dict[str, Any],
    baseline_iso: str,
    baseline_display: Optional[str],
) -> GroupResult:
    baseline_display = (
        baseline_display
        or requested_window.get("display_date")
        or event_entry.get("chosen_date")
        or format_iso_date_to_ddmmyyyy(baseline_iso)
    )
    baseline_start = _normalize_time_label(requested_window.get("start_time"))
    baseline_end = _normalize_time_label(requested_window.get("end_time"))
    if not baseline_start or not baseline_end:
        event_data = event_entry.get("event_data") or {}
        baseline_start = baseline_start or _normalize_time_label(event_data.get("Start Time"))
        baseline_end = baseline_end or _normalize_time_label(event_data.get("End Time"))

    new_display = format_iso_date_to_ddmmyyyy(new_date_iso)
    query_start = _normalize_time_label(state.user_info.get("start_time")) or baseline_start
    query_end = _normalize_time_label(state.user_info.get("end_time")) or baseline_end

    rooms = load_rooms()
    baseline_map = {room: room_status_on_date(state.db, baseline_display, room) for room in rooms}
    new_map = {room: room_status_on_date(state.db, new_display, room) for room in rooms}

    diff_lines: List[str] = []
    all_rooms = sorted(set(baseline_map.keys()) | set(new_map.keys()), key=_room_rank)
    for room in all_rooms:
        prev_status = baseline_map.get(room, ROOM_OUTCOME_UNAVAILABLE)
        new_status = new_map.get(room, ROOM_OUTCOME_UNAVAILABLE)
        if new_status != prev_status:
            diff_lines.append(
                f"- {room}: now {new_status.lower()} (was {prev_status.lower()})"
            )
    if not diff_lines:
        diff_lines.append("No availability changes compared to the confirmed date.")

    price_line = "Price delta: none (rates unchanged)."
    baseline_room = event_entry.get("locked_room_id") or (event_entry.get("room_pending_decision") or {}).get("selected_room")
    if baseline_room:
        question_line = (
            f"Would you like to keep {baseline_display} in {baseline_room}, "
            f"switch to {new_display}, or explore another date?"
        )
    else:
        question_line = f"Should I keep {baseline_display} or switch to {new_display}? Happy to check another date as well."

    window_label = _format_time_range(query_start, query_end, baseline_start, baseline_end)
    if window_label:
        header = f"For {new_display} ({window_label}) vs {baseline_display}, here's what changed:"
    else:
        header = f"For {new_display} vs {baseline_display}, here's what changed:"

    lines = [header]
    lines.extend(diff_lines)
    lines.append(price_line)
    lines.append(question_line)
    message = "\n".join(lines)

    draft_message = {
        "body": message,
        "step": 3,
        "topic": "room_delta_summary",
        "requires_approval": True,
    }
    state.add_draft_message(draft_message)

    update_event_metadata(
        event_entry,
        current_step=3,
        thread_state="Awaiting Client Response",
    )
    state.set_thread_state("Awaiting Client Response")
    state.extras["persist"] = True

    gatekeeper = refresh_gatekeeper(event_entry)
    payload = {
        "client_id": state.client_id,
        "event_id": state.event_id,
        "intent": state.intent.value if state.intent else None,
        "confidence": round(state.confidence or 0.0, 3),
        "draft_messages": state.draft_messages,
        "thread_state": state.thread_state,
        "context": state.context_snapshot,
        "persisted": True,
        "delta_availability_used": True,
        "answered_question_first": True,
        "gatekeeper_passed": dict(gatekeeper),
        "reference_date": baseline_display,
        "query_date": new_display,
        "comparison": {
            "reference_status": baseline_map,
            "query_status": new_map,
        },
        "rooms_evaluated": rooms,
    }
    state.telemetry.answered_question_first = True
    state.telemetry.delta_availability_used = True
    state.telemetry.gatekeeper_passed = dict(gatekeeper)
    return GroupResult(action="room_delta_summary", payload=payload, halt=True)


def evaluate_room_statuses(db: Dict[str, Any], target_date: str | None) -> List[Dict[str, str]]:
    """[Trigger] Evaluate each configured room for the requested event date."""

    rooms = load_rooms()
    statuses: List[Dict[str, str]] = []
    for room_name in rooms:
        status = room_status_on_date(db, target_date, room_name)
        statuses.append({room_name: status})
    return statuses


def _detour_to_date(state: WorkflowState, event_entry: dict) -> GroupResult:
    """[Trigger] Redirect to Step 2 when no chosen date exists."""

    if event_entry.get("caller_step") is None:
        update_event_metadata(event_entry, caller_step=3)
    update_event_metadata(
        event_entry,
        current_step=2,
        date_confirmed=False,
        thread_state="Awaiting Client Response",
    )
    write_stage(
        event_entry,
        current_step=WorkflowStep.STEP_2,
        subflow_group="date_confirmation",
        caller_step=WorkflowStep.STEP_3,
    )
    append_audit_entry(event_entry, 3, 2, "room_requires_confirmed_date")
    state.current_step = 2
    state.caller_step = 3
    state.set_thread_state("Awaiting Client Response")
    state.extras["persist"] = True
    payload = {
        "client_id": state.client_id,
        "event_id": state.event_id,
        "intent": state.intent.value if state.intent else None,
        "confidence": round(state.confidence or 0.0, 3),
        "reason": "date_missing",
        "context": state.context_snapshot,
        "persisted": True,
    }
    gatekeeper = refresh_gatekeeper(event_entry)
    payload["gatekeeper_passed"] = dict(gatekeeper)
    state.telemetry.gatekeeper_passed = dict(gatekeeper)
    return GroupResult(action="room_detour_date", payload=payload, halt=False)


def _normalize_time_label(value: Optional[str]) -> Optional[str]:
    if not value:
        return None
    text = str(value).strip()
    if not text:
        return None
    text = text.replace(".", ":")
    if ":" not in text:
        if text.isdigit():
            text = f"{int(text) % 24:02d}:00"
        else:
            return None
    try:
        hour, minute = text.split(":", 1)
        hour_i = int(hour)
        minute_i = int(minute)
        if not (0 <= hour_i <= 23 and 0 <= minute_i <= 59):
            return None
        return f"{hour_i:02d}:{minute_i:02d}"
    except (ValueError, TypeError):
        return None


def _format_time_range(
    query_start: Optional[str],
    query_end: Optional[str],
    baseline_start: Optional[str],
    baseline_end: Optional[str],
) -> Optional[str]:
    start = query_start or baseline_start
    end = query_end or baseline_end
    if start and end:
        return f"{start}–{end}"
    if start:
        return f"{start} start"
    if end:
        return f"until {end}"
    return None


def _room_rank(room: str) -> Tuple[int, str]:
    return ROOM_SIZE_ORDER.get(room, 999), room


def _skip_room_evaluation(state: WorkflowState, event_entry: dict) -> GroupResult:
    """[Trigger] Skip Step 3 and return to the caller when caching allows."""

    caller = event_entry.get("caller_step")
    if caller is not None:
        append_audit_entry(event_entry, 3, caller, "room_eval_cache_hit")
        update_event_metadata(event_entry, current_step=caller, caller_step=None)
        state.current_step = caller
        state.caller_step = None
    else:
        state.current_step = event_entry.get("current_step")
    state.extras["persist"] = True
    payload = {
        "client_id": state.client_id,
        "event_id": state.event_id,
        "intent": state.intent.value if state.intent else None,
        "confidence": round(state.confidence or 0.0, 3),
        "cached": True,
        "thread_state": event_entry.get("thread_state"),
        "context": state.context_snapshot,
        "persisted": True,
    }
    gatekeeper = refresh_gatekeeper(event_entry)
    payload["gatekeeper_passed"] = dict(gatekeeper)
    state.telemetry.gatekeeper_passed = dict(gatekeeper)
    return GroupResult(action="room_eval_skipped", payload=payload, halt=False)


def _preferred_room(event_entry: dict, user_requested_room: Optional[str]) -> Optional[str]:
    """[Trigger] Determine the preferred room priority."""

    if user_requested_room:
        return user_requested_room
    requirements = event_entry.get("requirements") or {}
    preferred_room = requirements.get("preferred_room")
    if preferred_room:
        return preferred_room
    return event_entry.get("locked_room_id")


def _message_text(message) -> str:
    if not message:
        return ""
    parts: List[str] = []
    subject = getattr(message, "subject", None)
    body = getattr(message, "body", None)
    if subject:
        parts.append(str(subject))
    if body:
        parts.append(str(body))
    return " \n".join(part for part in parts if part)


def _extract_explicit_lock_request(text: str) -> Optional[str]:
    if not text:
        return None
    lowered = text.lower()
    keyword_match = _LOCK_KEYWORD_PATTERN.search(lowered)
    # Match "room a", "room-b", "the room b", etc.
    match = re.search(r"\b(?:the\s+)?room[-\s]*([ab])\b", lowered)
    fallback_room: Optional[str] = None
    if match:
        letter = match.group(1).upper()
        fallback_room = f"Room {letter}"
    else:
        for alias, canonical in _ROOM_ALIAS_MAP.items():
            if canonical not in {"Room A", "Room B"}:
                continue
            alias_pattern = re.sub(r"\s+", r"\\s*", re.escape(alias))
            if re.search(rf"\b{alias_pattern}\b", lowered):
                fallback_room = canonical
                break

    if keyword_match:
        return fallback_room

    if fallback_room:
        stripped = lowered.strip(" ,.!?")
        simple_match = re.fullmatch(
            r"(?:hi|hello|hey)?\s*(?:room\s*[ab]|punkt\.?\s*null)\s*(?:pls|please|thanks|thank you)?",
            stripped,
        )
        if simple_match:
            return fallback_room
        segments = [line.strip(" ,.!?") for line in lowered.splitlines() if line.strip()]
        if segments:
            tail = segments[-1]
            if re.fullmatch(
                r"(?:hi|hello|hey)?\s*(?:room\s*[ab]|punkt\.?\s*null)\s*(?:pls|please|thanks|thank you)?",
                tail,
            ):
                return fallback_room

    return None


def _canonical_room_name(requested_room: str, status_map: Dict[str, str]) -> Optional[str]:
    if not requested_room:
        return None
    normalized = re.sub(r"\s+", " ", requested_room).strip().lower()
    if not normalized:
        return None
    for room_name in status_map:
        if room_name and room_name.strip().lower() == normalized:
            return room_name
    for room_name in ROOM_SIZE_ORDER:
        if room_name.strip().lower() == normalized:
            return room_name
    alias_match = _ROOM_ALIAS_MAP.get(normalized)
    if alias_match:
        return alias_match
    return None


def _same_room(existing: Optional[str], candidate: Optional[str]) -> bool:
    if not existing or not candidate:
        return False
    return existing.strip().lower() == candidate.strip().lower()


def _flatten_statuses(statuses: List[Dict[str, str]]) -> Dict[str, str]:
    """[Trigger] Convert list of {room: status} mappings into a single dict."""

    result: Dict[str, str] = {}
    for entry in statuses:
        result.update(entry)
    return result


def _select_room(preferred_room: Optional[str], status_map: Dict[str, str]) -> Tuple[Optional[str], Optional[str]]:
    """[Trigger] Choose the best room candidate based on availability."""

    if preferred_room:
        status = status_map.get(preferred_room)
        if status and status != "Confirmed":
            return preferred_room, status

    for room, status in status_map.items():
        if status == ROOM_OUTCOME_AVAILABLE:
            return room, status

    for room, status in status_map.items():
        if status == ROOM_OUTCOME_OPTION:
            return room, status

    return None, None


def _apply_hil_decision(state: WorkflowState, event_entry: Dict[str, Any], decision: str) -> GroupResult:
    """Handle HIL approval or rejection for the latest room evaluation."""

    pending = event_entry.get("room_pending_decision")
    if not pending:
        payload = {
            "client_id": state.client_id,
            "event_id": event_entry.get("event_id"),
            "intent": state.intent.value if state.intent else None,
            "confidence": round(state.confidence or 0.0, 3),
            "reason": "no_pending_room_decision",
            "context": state.context_snapshot,
        }
        return GroupResult(action="room_hil_missing", payload=payload, halt=True)

    if decision != "approve":
        # Reset pending decision and keep awaiting further actions.
        event_entry.pop("room_pending_decision", None)
        event_entry["room_decision"] = {
            "status": "rejected",
            "reason": "hil_rejected",
            "evaluated_at": _utc_now(),
        }
        draft = {
            "body": "Approval rejected — please provide updated guidance on the room.",
            "step": 3,
            "topic": "room_hil_reject",
            "requires_approval": True,
        }
        state.add_draft_message(draft)
        update_event_metadata(event_entry, current_step=3, thread_state="Awaiting Client Response")
        state.set_thread_state("Awaiting Client Response")
        state.extras["persist"] = True
        payload = {
            "client_id": state.client_id,
            "event_id": event_entry.get("event_id"),
            "intent": state.intent.value if state.intent else None,
            "confidence": round(state.confidence or 0.0, 3),
            "draft_messages": state.draft_messages,
            "thread_state": state.thread_state,
            "context": state.context_snapshot,
            "persisted": True,
        }
        gatekeeper = refresh_gatekeeper(event_entry)
        payload["gatekeeper_passed"] = dict(gatekeeper)
        state.telemetry.gatekeeper_passed = dict(gatekeeper)
        return GroupResult(action="room_hil_rejected", payload=payload, halt=True)

    selected_room = pending.get("selected_room")
    requirements_hash = event_entry.get("requirements_hash") or pending.get("requirements_hash")

    event_entry["room_decision"] = {
        "status": "locked",
        "reason": "hil_approved",
        "evaluated_at": _utc_now(),
    }
    update_event_metadata(
        event_entry,
        locked_room_id=selected_room,
        room_eval_hash=requirements_hash,
        current_step=4,
        thread_state="In Progress",
    )
    append_audit_entry(event_entry, 3, 4, "room_hil_approved")
    event_entry.pop("room_pending_decision", None)

    state.current_step = 4
    state.caller_step = None
    state.set_thread_state("In Progress")
    state.extras["persist"] = True

    gatekeeper = refresh_gatekeeper(event_entry)
    state.telemetry.gatekeeper_passed = dict(gatekeeper)
    payload = {
        "client_id": state.client_id,
        "event_id": event_entry.get("event_id"),
        "intent": state.intent.value if state.intent else None,
        "confidence": round(state.confidence or 0.0, 3),
        "selected_room": selected_room,
        "draft_messages": state.draft_messages,
        "thread_state": state.thread_state,
        "context": state.context_snapshot,
        "persisted": True,
        "gatekeeper_passed": dict(gatekeeper),
    }
    return GroupResult(action="room_hil_approved", payload=payload, halt=False)


def _needs_better_room_alternatives(
    user_info: Dict[str, Any],
    status_map: Dict[str, str],
    event_entry: Dict[str, Any],
) -> bool:
    if (user_info or {}).get("room_feedback") != "not_good_enough":
        return False

    requirements = event_entry.get("requirements") or {}
    baseline_room = event_entry.get("locked_room_id") or requirements.get("preferred_room")
    baseline_rank = ROOM_SIZE_ORDER.get(str(baseline_room), 0)
    if baseline_rank == 0:
        return True

    larger_available = False
    for room_name, status in status_map.items():
        if ROOM_SIZE_ORDER.get(room_name, 0) > baseline_rank and status == ROOM_OUTCOME_AVAILABLE:
            larger_available = True
            break

    if not larger_available:
        return True

    participants = (requirements.get("number_of_participants") or 0)
    participants_val: Optional[int]
    try:
        participants_val = int(participants)
    except (TypeError, ValueError):
        participants_val = None

    capacity_map = {
        1: 36,
        2: 54,
        3: 96,
        4: 140,
    }
    if participants_val is not None:
        baseline_capacity = capacity_map.get(baseline_rank)
        if baseline_capacity and participants_val > baseline_capacity:
            return True

    return False


def _append_alt_dates(message: str, alt_dates: List[str]) -> str:
    if not alt_dates:
        return message
    lines = message.splitlines()
    try:
        next_step_idx = lines.index("NEXT STEP:")
    except ValueError:
        next_step_idx = len(lines)
    insert_block: List[str] = ["", "Alternative dates:"]
    insert_block.extend(f"- {date}" for date in alt_dates)
    insert_block.append("")
    updated = lines[:next_step_idx] + insert_block + lines[next_step_idx:]
    return "\n".join(updated)


def _compose_outcome_message(
    state: WorkflowState,
    evaluations: List["RoomEvaluation"],
    chosen_date: str,
    requested_window: Dict[str, Any],
    selected_room: Optional[str],
    requirements: Dict[str, Any],
<<<<<<< HEAD
    overall_status: str,
    db: Dict[str, Any],
) -> Tuple[str, List[Dict[str, Any]], bool]:
    """Build the room availability reply using enriched evaluation data."""

    time_range = ""
    start_time = requested_window.get("start_time")
    end_time = requested_window.get("end_time")
    if start_time and end_time:
        time_range = f"{start_time}–{end_time}"

    top_evaluations = evaluations[:3]
    available_exists = any(evaluation.status == "Available" for evaluation in evaluations)
    manager_special_needed = not available_exists or any(e.missing_products for e in evaluations)

    descriptor = chosen_date + (f" {time_range}" if time_range else "")
    greeting = _compose_room_greeting(state)
    context_line = f"Thanks for the details — here's how {descriptor.strip()} is looking on our side."

    lines: List[str] = [greeting, context_line, "", "ROOM OPTIONS:"]
    if top_evaluations and available_exists:
        for evaluation in top_evaluations:
            date_options = _room_date_options(evaluation, requested_window, db, chosen_date)
            lines.append(
                _format_evaluation_line(
                    evaluation,
                    chosen_date,
                    time_range,
                    selected_room,
                    date_options,
                )
            )
    elif top_evaluations:
        descriptor = f"{chosen_date}" + (f" {time_range}" if time_range else "")
        lines.append(f"- None of our rooms are free on {descriptor} for your current setup.")
        lines.append("")
        lines.append("INFO:")
        for evaluation in top_evaluations:
            reason_text = "; ".join(evaluation.reasons) if evaluation.reasons else "No availability at that time."
            lines.append(f"- {evaluation.record.name}: {reason_text}")
    else:
        lines.append("- No room data available right now.")

    if manager_special_needed:
        lines.extend(
            [
                "",
                "NEXT STEP:",
                "- Share another date or time so I can check again.",
                "- Adjust the guest count or layout.",
                "- Ask me to create a manager special request to explore alternatives.",
            ]
        )
    else:
        lines.extend(
            [
                "",
                "NEXT STEP:",
                "- Tell me which room you'd like me to reserve.",
                "- Need a different configuration? Let me know and I’ll check additional options.",
            ]
        )

    room_payloads = [evaluation.to_payload() for evaluation in top_evaluations]
    return "\n".join(lines), room_payloads, manager_special_needed


def _room_date_options(
    evaluation: "RoomEvaluation",
    requested_window: Dict[str, Any],
    db: Dict[str, Any],
    chosen_date: str,
) -> List[str]:
    iso_value = requested_window.get("date_iso")
    anchor_date = None
    if iso_value:
        try:
            anchor_date = datetime.fromisoformat(iso_value).date()
        except ValueError:
            anchor_date = None
    if anchor_date is None and chosen_date:
        try:
            anchor_date = datetime.strptime(chosen_date, "%d.%m.%Y").date()
        except ValueError:
            anchor_date = None
    if anchor_date is None:
        return []

    raw_dates = list_free_dates(
        anchor_month=anchor_date.month,
        anchor_day=anchor_date.day,
        count=3,
        db=db,
        preferred_room=evaluation.record.name,
    )
    formatted: List[str] = []
    for iso in raw_dates:
        display = format_iso_date_to_ddmmyyyy(iso) or iso
        if display not in formatted:
            formatted.append(display)
    return formatted


def _format_evaluation_line(
    evaluation: "RoomEvaluation",
    chosen_date: str,
    time_range: str,
    selected_room: Optional[str],
    date_options: List[str],
=======
    *,
    skip_capacity_prompt: bool = False,
>>>>>>> 55a3463c
) -> str:
    line = f"- {evaluation.record.name} — {evaluation.status} on {chosen_date}"
    if time_range:
        line += f" {time_range}"

    segments: List[str] = []
    if evaluation.coverage_total > 0:
        segments.append(f"Req fit: {evaluation.coverage_matched}/{evaluation.coverage_total}")
    elif evaluation.coverage_matched:
        segments.append(f"Req fit: {evaluation.coverage_matched}")
    if evaluation.matched_features:
        segments.append("Matched: " + ", ".join(f"{feature} ✓" for feature in evaluation.matched_features))
    if evaluation.missing_features:
        segments.append("Missing: " + ", ".join(f"{feature} ✗" for feature in evaluation.missing_features))
    if evaluation.capacity_slack is not None:
        if evaluation.capacity_slack >= 0:
            segments.append(f"Capacity slack: +{evaluation.capacity_slack}")
        else:
            segments.append(f"Capacity shortfall: {evaluation.capacity_slack}")
    if evaluation.reasons and evaluation.status != "Available":
        segments.append("; ".join(evaluation.reasons))
    if date_options:
        segments.append("Alternative dates: " + ", ".join(date_options))
    if evaluation.available_products:
        product_labels = ", ".join(item.get("name", "Item") for item in evaluation.available_products if item.get("name"))
        if product_labels:
            segments.append(f"Products: {product_labels}")
    if evaluation.missing_products:
        missing_labels = ", ".join(item.get("name", "Item") for item in evaluation.missing_products if item.get("name"))
        if missing_labels:
            segments.append(f"Missing products: {missing_labels}")

    if segments:
        line += "; " + "; ".join(segments)
    if selected_room and evaluation.record.name.lower() == selected_room.lower():
        line += " — Recommended"
    return line


def _coerce_attendees(value: Any) -> Optional[int]:
    if value is None:
        return None
    if isinstance(value, (int, float)):
        try:
            return int(value)
        except (TypeError, ValueError):
            return None
    try:
        return int(str(value).strip())
    except (TypeError, ValueError):
        return None

<<<<<<< HEAD

def _capacity_shortfall(
    state: WorkflowState,
    event_entry: Dict[str, Any],
    room_name: str,
    chosen_date: str,
    attendees: Optional[int],
    layout: Optional[str],
) -> GroupResult:
    descriptor = f"{attendees} guests" if attendees else "your group"
    if layout:
        descriptor = f"{descriptor} in {layout}"
    lines = [
        "ROOM OPTIONS:",
        f"- {room_name} cannot comfortably host {descriptor} on {chosen_date}.",
    ]
    alternatives = alternative_rooms(event_entry.get("requested_window", {}).get("date_iso"), attendees, layout)
    for alt in alternatives[:3]:
        cap_text = ""
        if layout and alt.get("layout_max"):
            cap_text = f"{layout} up to {alt['layout_max']}"
        elif alt.get("max"):
            cap_text = f"up to {alt['max']} guests"
        else:
            cap_text = "flexible capacity"
        lines.append(f"- {alt['name']} — {cap_text}.")
    lines.extend(
        [
            "",
            "NEXT STEP:",
            "- Proceed with Room Selection? Reply with an alternative room and I'll recheck availability.",
        ]
    )
    message = "\n".join(lines)
    draft = {
        "body": message,
        "step": 3,
        "topic": "room_capacity_shortfall",
        "requires_approval": True,
    }
    state.add_draft_message(draft)
    update_event_metadata(event_entry, current_step=3, thread_state="Awaiting Client Response")
    state.current_step = 3
    state.set_thread_state("Awaiting Client Response")
    state.extras["persist"] = True
    gatekeeper = refresh_gatekeeper(event_entry)
    state.telemetry.gatekeeper_passed = dict(gatekeeper)
    payload = {
        "client_id": state.client_id,
        "event_id": state.event_id,
        "intent": state.intent.value if state.intent else None,
        "confidence": round(state.confidence or 0.0, 3),
        "draft_messages": state.draft_messages,
        "alternatives": alternatives,
        "thread_state": state.thread_state,
        "context": state.context_snapshot,
        "persisted": True,
        "gatekeeper_passed": dict(gatekeeper),
    }
    state.telemetry.answered_question_first = True
    return GroupResult(action="room_capacity_blocked", payload=payload, halt=True)


def _compose_locked_message(
    room_name: str,
    chosen_date: str,
    requirements: Dict[str, Any],
) -> str:
    participants = requirements.get("number_of_participants")
    layout = requirements.get("seating_layout")
    if participants and layout:
        capacity_text = f"{participants} guests in {layout}"
    elif participants:
        capacity_text = f"{participants} guests"
    elif layout:
        capacity_text = f"a {layout} layout"
    else:
        capacity_text = "your requirements"
    return (
        "ROOM OPTIONS:\n"
        f"- {room_name} — Locked for {chosen_date}; fits {capacity_text}.\n\n"
        "NEXT STEP:\n"
        "- I'll prepare the offer with this configuration. Let me know if you need any adjustments."
    )


def _auto_lock_confidence(status_map: Dict[str, str], selected_room: Optional[str], outcome: str) -> float:
    if outcome != ROOM_OUTCOME_AVAILABLE or not selected_room:
        return 0.0
    return 1.0 if status_map.get(selected_room) == ROOM_OUTCOME_AVAILABLE else 0.0


def _locked_room_still_valid(event_entry: Dict[str, Any]) -> bool:
    locked = event_entry.get("locked_room_id")
    if not locked:
        return False
    req_hash = event_entry.get("requirements_hash")
    eval_hash = event_entry.get("room_eval_hash")
    if req_hash and eval_hash and req_hash != eval_hash:
        return False
    requested_window = event_entry.get("requested_window") or {}
    if not requested_window.get("date_iso"):
        return False
    chosen_display = event_entry.get("chosen_date")
    if chosen_display and not _dates_align(chosen_display, requested_window.get("date_iso")):
        return False
    decision = (event_entry.get("room_decision") or {}).get("status")
    if decision and decision.lower() in {"locked", "held"}:
        return True
    return bool(locked and not req_hash and not eval_hash)


def _dates_align(display_ddmmyyyy: Optional[str], iso_value: Optional[str]) -> bool:
    if not iso_value:
        return False
    if not display_ddmmyyyy:
        return True
    converted = to_iso_date(display_ddmmyyyy)
    if converted:
        return converted == iso_value
    return True


def _reuse_locked_room(state: WorkflowState, event_entry: Dict[str, Any]) -> GroupResult:
    update_event_metadata(event_entry, current_step=4, thread_state="In Progress")
    state.current_step = 4
    state.caller_step = None
    state.set_thread_state("In Progress")
    state.extras["persist"] = True
    gatekeeper = refresh_gatekeeper(event_entry)
    payload = {
        "client_id": state.client_id,
        "event_id": state.event_id,
        "intent": state.intent.value if state.intent else None,
        "confidence": round(state.confidence or 0.0, 3),
        "thread_state": state.thread_state,
        "context": state.context_snapshot,
        "persisted": True,
        "gatekeeper_passed": dict(gatekeeper),
        "room_status": (event_entry.get("room_decision") or {}).get("status", "locked"),
    }
    state.telemetry.room_checked = True
    state.telemetry.gatekeeper_passed = dict(gatekeeper)
    state.telemetry.detour_completed = True
    return GroupResult(action="room_lock_retained", payload=payload, halt=False)


def _finalize_room_lock(
    state: WorkflowState,
    event_entry: Dict[str, Any],
    room_name: str,
    chosen_date: str,
    requirements: Dict[str, Any],
    room_statuses: List[Dict[str, str]],
    summary: str,
    requirements_hash: Optional[str],
    *,
    reason: str,
    audit_reason: str,
    action: str,
    final_action: str,
    auto_payload: bool,
    policy_flag: bool,
) -> GroupResult:
    autolock_meta = state.telemetry.setdefault("autolock", {})
    if auto_payload:
        autolock_meta["locked_room"] = room_name
        autolock_meta["skipped"] = False
        autolock_meta["explicit"] = False
    else:
        autolock_meta["locked_room"] = room_name
        autolock_meta["explicit"] = True
        autolock_meta.pop("skipped", None)

    if not policy_flag and reason not in {"user_explicit", "explicit_lock"}:
        raise AssertionError("room lock policy violation: auto lock attempted while disabled")

    intent_field = state.intent.value if isinstance(state.intent, IntentLabel) else state.intent
    _record_lock_attempt(
        state,
        allowed=True,
        policy=policy_flag,
        intent=str(intent_field or "event_request"),
        selected_room=room_name,
        path="room_availability._finalize_room_lock",
        reason=reason,
    )

    message = _compose_locked_message(room_name, chosen_date, requirements)
    draft_message = {
        "body": message,
        "step": 3,
        "topic": "room_locked_auto" if auto_payload else "room_locked_explicit",
        "room": room_name,
        "status": "Locked",
        "requires_approval": True,
    }
    state.add_draft_message(draft_message)

    event_entry.pop("room_pending_decision", None)
    event_entry["room_decision"] = {
        "status": "locked",
        "reason": reason,
        "evaluated_at": _utc_now(),
    }
    event_entry["room_eval_cache"] = None
    if requirements_hash:
        event_entry["room_eval_hash"] = requirements_hash
    update_event_metadata(
        event_entry,
        locked_room_id=room_name,
        current_step=4,
        thread_state="In Progress",
    )
    append_audit_entry(event_entry, 3, 4, audit_reason)

    state.current_step = 4
    state.caller_step = None
    state.set_thread_state("In Progress")
    state.extras["persist"] = True

    gatekeeper = refresh_gatekeeper(event_entry)
    payload = {
        "client_id": state.client_id,
        "event_id": state.event_id,
        "intent": state.intent.value if state.intent else None,
        "confidence": round(state.confidence or 0.0, 3),
        "rooms": room_statuses,
        "summary": summary,
        "selected_room": room_name,
        "selected_status": "Locked",
        "draft_messages": state.draft_messages,
        "thread_state": state.thread_state,
        "context": state.context_snapshot,
        "persisted": True,
        "gatekeeper_passed": dict(gatekeeper),
    }
    if auto_payload:
        payload["auto_locked"] = True

    state.telemetry.room_checked = True
    state.telemetry.gatekeeper_passed = dict(gatekeeper)
    state.telemetry.final_action = final_action
    state.telemetry.detour_completed = True
    halt_value = not auto_payload
    return GroupResult(action=action, payload=payload, halt=halt_value)


def _record_lock_attempt(
    state: WorkflowState,
    *,
    allowed: bool,
    policy: bool,
    intent: str,
    selected_room: Optional[str],
    path: str,
    reason: str,
) -> None:
    policy_flag = bool(policy)
    entry = {
        "log": "room_lock_attempt",
        "allowed": allowed,
        "policy_flag": policy_flag,
        "intent": intent,
        "selected_room": selected_room,
        "source_turn_id": state.message.msg_id,
        "path": path,
        "reason": reason,
    }
    logs = state.telemetry.setdefault("log_events", [])
    if isinstance(logs, list):
        logs.append(entry)
    else:  # defensive
        state.telemetry.log_events = [entry]
=======
    participants = requirements.get("number_of_participants")
    layout = requirements.get("seating_layout")

    if participants and layout:
        capacity_text = f"{participants} guests in {layout}"
    elif participants:
        capacity_text = f"{participants} guests"
    elif layout:
        capacity_text = f"a {layout} layout"
    else:
        capacity_text = "your requirements"

    capacity_sentence = ""
    if not skip_capacity_prompt:
        capacity_sentence = f"It comfortably fits {capacity_text}. "

    if status == ROOM_OUTCOME_AVAILABLE and room_name:
        return (
            f"Good news — {room_name} is available on {chosen_date}. "
            f"{capacity_sentence}"
            "Shall we proceed with this room and date?"
        ).replace("  ", " ").strip()

    if status == ROOM_OUTCOME_OPTION and room_name:
        return (
            f"{room_name} is currently on option for {chosen_date}. "
            f"{capacity_sentence}"
            "We can proceed under this option or consider other dates/rooms — what would you prefer?"
        ).replace("  ", " ").strip()

    capacity_clause = f" for {capacity_text}" if not skip_capacity_prompt else ""
    return (
        f"Thanks for your request. Unfortunately, no suitable room is available on {chosen_date}{capacity_clause}. "
        "Would one of these alternative dates work, or would you like to adjust the attendee count or layout?"
    ).strip()
>>>>>>> 55a3463c
<|MERGE_RESOLUTION|>--- conflicted
+++ resolved
@@ -1,29 +1,12 @@
 from __future__ import annotations
 
-import copy
-import os
-from datetime import datetime, timedelta
 from typing import Any, Dict, List, Optional, Tuple
-import re
-
-<<<<<<< HEAD
-from backend.workflows.common.datetime_parse import to_iso_date
-=======
+
 from backend.workflows.common.prompts import append_footer
->>>>>>> 55a3463c
 from backend.workflows.common.room_rules import find_better_room_dates
-from backend.workflows.common.timeutils import format_iso_date_to_ddmmyyyy
-from backend.workflows.common.capacity import alternative_rooms, fits_capacity
-from backend.workflows.common.capture import capture_user_fields
-from backend.domain import IntentLabel
-from backend.workflows.common.gatekeeper import refresh_gatekeeper
 from backend.workflows.common.types import GroupResult, WorkflowState
 from backend.workflows.io.database import append_audit_entry, load_rooms, update_event_metadata
 from backend.utils.profiler import profile_step
-from backend.workflow.state import WorkflowStep, default_subflow, write_stage
-from backend.services.room_eval import evaluate_rooms, rank_rooms
-from backend.services.products import merge_product_requests, normalise_product_payload
-from backend.workflows.common.catalog import list_free_dates
 
 from ..condition.decide import room_status_on_date
 from ..llm.analysis import summarize_room_statuses
@@ -41,89 +24,6 @@
     "Room C": 3,
     "Punkt.Null": 4,
 }
-
-ROOM_CACHE_TTL_MINUTES = 10
-
-_LOCK_KEYWORD_PATTERN = re.compile(
-    r"\b(lock|reserve|hold|secure|keep|confirm|take|proceed|choose|select|pick|go\s+with)\b",
-    re.IGNORECASE,
-)
-_ROOM_ALIAS_MAP = {
-    "room a": "Room A",
-    "room b": "Room B",
-    "room c": "Room C",
-}
-
-
-def _auto_lock_min_confidence() -> float:
-    raw = os.getenv("AUTO_LOCK_MIN_CONFIDENCE", "0.85")
-    try:
-        return max(0.0, min(1.0, float(raw)))
-    except (TypeError, ValueError):
-        return 0.85
-
-
-def _extract_first_name(raw: Optional[str]) -> Optional[str]:
-    if not raw:
-        return None
-    token = str(raw).strip()
-    if not token:
-        return None
-    first = token.split()[0].strip(",. ")
-    return first or None
-
-
-_SIGNATURE_MARKERS = (
-    "best regards",
-    "kind regards",
-    "regards",
-    "many thanks",
-    "thanks",
-    "thank you",
-    "cheers",
-    "beste grüsse",
-    "freundliche grüsse",
-)
-
-
-def _extract_signature_name(text: Optional[str]) -> Optional[str]:
-    if not text:
-        return None
-    lines = [line.strip() for line in text.splitlines() if line.strip()]
-    for idx, line in enumerate(lines):
-        lowered = line.lower()
-        if any(marker in lowered for marker in _SIGNATURE_MARKERS):
-            if idx + 1 < len(lines):
-                candidate = lines[idx + 1].strip(", ")
-                if candidate and len(candidate.split()) <= 4:
-                    return candidate
-    if lines:
-        tail = lines[-1]
-        if 1 <= len(tail.split()) <= 4:
-            return tail
-    return None
-
-
-def _compose_room_greeting(state: WorkflowState) -> str:
-    profile = (state.client or {}).get("profile", {}) if state.client else {}
-    user_info_name = None
-    if state.user_info:
-        user_info_name = state.user_info.get("name") or state.user_info.get("company_contact")
-    raw_name = (
-        user_info_name
-        or profile.get("name")
-        or _extract_signature_name(getattr(state.message, "body", None))
-    )
-    if not raw_name and state.message:
-        raw_name = getattr(state.message, "from_name", None)
-    first = _extract_first_name(raw_name)
-    if not first:
-        return "Hello,"
-    return f"Hello {first},"
-
-
-def _utc_now() -> str:
-    return datetime.utcnow().replace(microsecond=0).isoformat() + "Z"
 
 
 @profile_step("workflow.step3.room_availability")
@@ -142,13 +42,7 @@
         }
         return GroupResult(action="room_eval_missing_event", payload=payload, halt=True)
 
-    if not state.user_info.get("hil_approve_step") and _locked_room_still_valid(event_entry):
-        return _reuse_locked_room(state, event_entry)
-
     state.current_step = 3
-    state.subflow_group = "room_availability"
-    write_stage(event_entry, current_step=WorkflowStep.STEP_3, subflow_group="room_availability")
-    capture_user_fields(state, current_step=3, source=state.message.msg_id)
 
     hil_step = state.user_info.get("hil_approve_step")
     if hil_step == 3:
@@ -159,82 +53,14 @@
     if not chosen_date:
         return _detour_to_date(state, event_entry)
 
-    if not event_entry.get("date_confirmed"):
-        return _detour_to_date(state, event_entry)
-
-    requested_window = event_entry.get("requested_window") or {}
-    window_hash = requested_window.get("hash")
-
     user_requested_room = state.user_info.get("room")
     locked_room_id = event_entry.get("locked_room_id")
     current_req_hash = event_entry.get("requirements_hash")
     room_eval_hash = event_entry.get("room_eval_hash")
 
-    delta_query_iso = state.extras.pop("delta_date_query", None)
-    if delta_query_iso:
-        baseline_display = requested_window.get("display_date") or event_entry.get("chosen_date")
-        baseline_iso = requested_window.get("date_iso") or (to_iso_date(baseline_display) if baseline_display else None)
-        if baseline_iso and delta_query_iso != baseline_iso:
-            return _handle_delta_availability(
-                state,
-                event_entry,
-                delta_query_iso,
-                requested_window,
-                baseline_iso,
-                baseline_display,
-            )
-
     requirements_changed = bool(current_req_hash and current_req_hash != room_eval_hash)
     explicit_room_change = bool(user_requested_room and user_requested_room != locked_room_id)
     missing_lock = locked_room_id is None
-    cache_payload = event_entry.get("room_eval_cache") or {}
-
-    # Early explicit lock handling: parse user command before any cache short-circuit
-    message_text = _message_text(state.message)
-    early_explicit = _extract_explicit_lock_request(message_text)
-    if early_explicit:
-        # Evaluate availability and lock immediately if possible, regardless of auto-lock flag
-        room_statuses = evaluate_room_statuses(state.db, chosen_date)
-        status_map = _flatten_statuses(room_statuses)
-        requirements = event_entry.get("requirements") or {}
-        summary = summarize_room_statuses(room_statuses)
-        explicit_room = _canonical_room_name(early_explicit, status_map) or (
-            early_explicit if early_explicit in status_map else None
-        )
-        if explicit_room:
-            existing_lock = event_entry.get("locked_room_id")
-            explicit_status = status_map.get(explicit_room)
-            same_room = _same_room(existing_lock, explicit_room)
-            if same_room or explicit_status in (ROOM_OUTCOME_AVAILABLE, ROOM_OUTCOME_OPTION):
-                return _finalize_room_lock(
-                    state,
-                    event_entry,
-                    explicit_room,
-                    chosen_date,
-                    requirements,
-                    room_statuses,
-                    summary,
-                    current_req_hash,
-                    reason="explicit_lock",
-                    audit_reason="room_lock_retained" if same_room else "room_explicit_lock",
-                    action="room_lock_retained" if same_room else "room_auto_locked",
-                    final_action="room_lock_retained" if same_room else "room_auto_locked",
-                    auto_payload=False,
-                    policy_flag=True,
-                )
-        # If we couldn't resolve the explicit room or it's not available, fall through to normal flow
-
-    cached_result = _maybe_use_cached_eval(
-        state,
-        event_entry,
-        cache_payload,
-        window_hash,
-        current_req_hash,
-        requirements_changed,
-        explicit_room_change,
-    )
-    if cached_result is not None:
-        return cached_result
 
     if not (missing_lock or explicit_room_change or requirements_changed):
         return _skip_room_evaluation(state, event_entry)
@@ -242,190 +68,20 @@
     room_statuses = evaluate_room_statuses(state.db, chosen_date)
     summary = summarize_room_statuses(room_statuses)
     status_map = _flatten_statuses(room_statuses)
-    requested_products = event_entry.get("requested_products") or []
-    participant_count = None
-    if isinstance(state.user_info.get("participants"), int):
-        participant_count = state.user_info.get("participants")
-    else:
-        req_participants = (event_entry.get("requirements") or {}).get("number_of_participants")
-        try:
-            participant_count = int(req_participants) if req_participants is not None else None
-        except (TypeError, ValueError):
-            participant_count = None
-    user_products = state.user_info.get("products_add")
-    if user_products:
-        normalised_products = normalise_product_payload(user_products, participant_count=participant_count)
-        if normalised_products:
-            merged = merge_product_requests(requested_products, normalised_products)
-            if merged != requested_products:
-                event_entry["requested_products"] = merged
-                requested_products = merged
-                state.extras["persist"] = True
-                state.user_info["products_add"] = normalised_products
-    room_evaluations = evaluate_rooms(event_entry, requested_products)
-    evaluation_lookup = {evaluation.record.name.lower(): evaluation for evaluation in room_evaluations}
-    ranked_evaluations = rank_rooms(room_evaluations)
 
     preferred_room = _preferred_room(event_entry, user_requested_room)
     selected_room, selected_status = _select_room(preferred_room, status_map)
     requirements = event_entry.get("requirements") or {}
-    canonical_user_room = _canonical_room_name(user_requested_room, status_map) if user_requested_room else None
-    attendee_count = _coerce_attendees(requirements.get("number_of_participants"))
-    layout_pref = requirements.get("seating_layout")
-    if canonical_user_room and selected_room and canonical_user_room == selected_room:
-        evaluation = evaluation_lookup.get(selected_room.lower())
-        if not fits_capacity(selected_room, attendee_count, layout_pref) and not (
-            evaluation and evaluation.status in {"Available", "Option"}
-        ):
-            return _capacity_shortfall(state, event_entry, selected_room, chosen_date, attendee_count, layout_pref)
 
     outcome = selected_status or ROOM_OUTCOME_UNAVAILABLE
-<<<<<<< HEAD
-    auto_lock_score = _auto_lock_confidence(status_map, selected_room, outcome)
-    intent_label = state.intent or IntentLabel.EVENT_REQUEST
-    if isinstance(intent_label, str):
-        try:
-            intent_label = IntentLabel(intent_label)
-        except ValueError:
-            intent_label = IntentLabel.NON_EVENT
-    intent_value = intent_label.value if isinstance(intent_label, IntentLabel) else str(intent_label).lower()
-    allow_auto = str(os.getenv("ALLOW_AUTO_ROOM_LOCK", "false")).strip().lower() in {"1", "true", "yes", "on"}
-    message_text = _message_text(state.message)
-    text_explicit_room = _extract_explicit_lock_request(message_text)
-    requested_room_id = user_requested_room or ""
-    canonical_user_room = _canonical_room_name(requested_room_id, status_map)
-    explicit_from_intent = isinstance(intent_label, IntentLabel) and intent_label == IntentLabel.EDIT_ROOM
-
-    explicit_room: Optional[str] = None
-    explicit_reason: Optional[str] = None
-    explicit_policy_allowed = True
-    if text_explicit_room:
-        explicit_room = _canonical_room_name(text_explicit_room, status_map) or (
-            text_explicit_room if text_explicit_room in status_map else None
-        )
-        explicit_reason = "explicit_lock"
-        explicit_policy_allowed = True
-    elif explicit_from_intent and canonical_user_room:
-        explicit_room = canonical_user_room
-        explicit_reason = "user_explicit"
-
-    existing_lock = event_entry.get("locked_room_id")
-    if text_explicit_room and not explicit_room:
-        _record_lock_attempt(
-            state,
-            allowed=False,
-            policy=True,
-            intent=intent_value,
-            selected_room=None,
-            path="room_availability.process",
-            reason="room_not_recognized",
-        )
-
-    explicit_status = status_map.get(explicit_room) if explicit_room else None
-    if explicit_room and explicit_reason:
-        same_room = _same_room(existing_lock, explicit_room)
-        if same_room or explicit_status in (ROOM_OUTCOME_AVAILABLE, ROOM_OUTCOME_OPTION):
-            audit_reason = (
-                explicit_reason
-                if explicit_reason == "explicit_lock"
-                else ("room_lock_retained" if same_room else "room_user_locked")
-            )
-            action = "room_lock_retained" if same_room else "room_auto_locked"
-            return _finalize_room_lock(
-                state,
-                event_entry,
-                explicit_room,
-                chosen_date,
-                requirements,
-                room_statuses,
-                summary,
-                current_req_hash,
-                reason=explicit_reason,
-                audit_reason=audit_reason,
-                action=action,
-                final_action=action,
-                auto_payload=False,
-                policy_flag=explicit_policy_allowed,
-            )
-        _record_lock_attempt(
-            state,
-            allowed=False,
-            policy=explicit_policy_allowed,
-            intent=intent_value,
-            selected_room=explicit_room,
-            path="room_availability.process",
-            reason=f"room_status_{explicit_status or 'unknown'}",
-        )
-        autolock_meta = state.telemetry.setdefault("autolock", {})
-        autolock_meta["considered"] = True
-        autolock_meta["allowed"] = explicit_policy_allowed
-        autolock_meta["explicit"] = True
-        autolock_meta["skipped"] = True
-        autolock_meta["status"] = explicit_status or "unknown"
-        if "room_selection" not in state.telemetry.deferred_intents:
-            state.telemetry.deferred_intents.append("room_selection")
-
-    auto_lock_candidate = (
-        selected_room
-        and outcome == ROOM_OUTCOME_AVAILABLE
-        and auto_lock_score >= _auto_lock_min_confidence()
-    )
-    if auto_lock_candidate and allow_auto:
-        return _finalize_room_lock(
-            state,
-            event_entry,
-            selected_room,
-            chosen_date,
-            requirements,
-            room_statuses,
-            summary,
-            current_req_hash,
-            reason="auto_policy",
-            audit_reason="room_auto_locked",
-            action="room_auto_locked",
-            final_action="room_auto_locked",
-            auto_payload=True,
-            policy_flag=allow_auto,
-        )
-
-    if auto_lock_candidate:
-        autolock_meta = state.telemetry.setdefault("autolock", {})
-        autolock_meta["considered"] = True
-        autolock_meta["allowed"] = allow_auto
-        autolock_meta["explicit"] = False
-        autolock_meta["skipped"] = True
-        if "room_selection" not in state.telemetry.deferred_intents:
-            state.telemetry.deferred_intents.append("room_selection")
-        _record_lock_attempt(
-            state,
-            allowed=False,
-            policy=allow_auto,
-            intent=intent_value,
-            selected_room=selected_room,
-            path="room_availability.process",
-            reason="blocked_by_policy_no_explicit_selection",
-        )
-
-    draft_text, room_eval_payloads, manager_request_needed = _compose_outcome_message(
-        state,
-        ranked_evaluations,
-=======
     skip_capacity_prompt = bool(state.user_info.get("shortcut_capacity_ok"))
 
     draft_text = _compose_outcome_message(
         outcome,
         selected_room,
->>>>>>> 55a3463c
         chosen_date,
-        event_entry.get("requested_window") or {},
-        selected_room,
         requirements,
-<<<<<<< HEAD
-        outcome,
-        state.db,
-=======
         skip_capacity_prompt=skip_capacity_prompt,
->>>>>>> 55a3463c
     )
 
     alt_dates: List[str] = []
@@ -453,10 +109,7 @@
         "topic": outcome_topic,
         "room": selected_room,
         "status": outcome,
-        "room_evaluations": room_eval_payloads,
-    }
-    if manager_request_needed:
-        draft_message["manager_special_request"] = True
+    }
     if alt_dates:
         draft_message["alt_dates_for_better_room"] = alt_dates
     state.add_draft_message(draft_message)
@@ -466,19 +119,7 @@
         "selected_status": outcome,
         "requirements_hash": current_req_hash,
         "summary": summary,
-        "evaluations": room_eval_payloads,
-    }
-    event_entry["room_decision"] = {
-        "status": outcome.lower(),
-        "reason": "awaiting_confirmation",
-        "evaluated_at": _utc_now(),
-    }
-    event_entry["room_eval_cache"] = _build_cache_payload(
-        draft_message,
-        event_entry["room_pending_decision"],
-        window_hash,
-        current_req_hash,
-    )
+    }
 
     update_event_metadata(
         event_entry,
@@ -500,240 +141,16 @@
         "summary": summary,
         "selected_room": selected_room,
         "selected_status": outcome,
-        "room_evaluations": room_eval_payloads,
         "draft_messages": state.draft_messages,
         "thread_state": state.thread_state,
         "context": state.context_snapshot,
         "persisted": True,
     }
-    if manager_request_needed:
-        payload["manager_special_request"] = True
     if alt_dates:
         payload["alt_dates_for_better_room"] = alt_dates
-<<<<<<< HEAD
-    gatekeeper = refresh_gatekeeper(event_entry)
-    payload["answered_question_first"] = True
-    payload["delta_availability_used"] = False
-    payload["gatekeeper_passed"] = dict(gatekeeper)
-    state.telemetry.answered_question_first = True
-    state.telemetry.delta_availability_used = False
-    state.telemetry.gatekeeper_passed = dict(gatekeeper)
-=======
     if skip_capacity_prompt:
         payload["shortcut_capacity_ok"] = True
->>>>>>> 55a3463c
     return GroupResult(action="room_avail_result", payload=payload, halt=True)
-
-
-def _maybe_use_cached_eval(
-    state: WorkflowState,
-    event_entry: Dict[str, Any],
-    cache_payload: Dict[str, Any],
-    window_hash: Optional[str],
-    current_req_hash: Optional[str],
-    requirements_changed: bool,
-    explicit_room_change: bool,
-) -> Optional[GroupResult]:
-    if not cache_payload or not window_hash or not current_req_hash:
-        return None
-    if requirements_changed or explicit_room_change:
-        return None
-    if cache_payload.get("window_hash") != window_hash:
-        return None
-    if cache_payload.get("requirements_hash") != current_req_hash:
-        return None
-    if not _cache_valid(cache_payload.get("expires_at")):
-        return None
-    return _reuse_cached_room_eval(state, event_entry, cache_payload)
-
-
-def _reuse_cached_room_eval(
-    state: WorkflowState,
-    event_entry: Dict[str, Any],
-    cache_payload: Dict[str, Any],
-) -> Optional[GroupResult]:
-    draft = cache_payload.get("draft_message")
-    if not draft:
-        return None
-    state.add_draft_message(copy.deepcopy(draft))
-
-    pending = cache_payload.get("pending_decision")
-    if pending:
-        event_entry["room_pending_decision"] = copy.deepcopy(pending)
-
-    update_event_metadata(
-        event_entry,
-        thread_state="Awaiting Client Response",
-        current_step=3,
-    )
-
-    state.set_thread_state("Awaiting Client Response")
-    state.caller_step = event_entry.get("caller_step")
-    state.current_step = 3
-    state.extras["persist"] = True
-
-    payload: Dict[str, Any] = {
-        "client_id": state.client_id,
-        "event_id": state.event_id,
-        "intent": state.intent.value if state.intent else None,
-        "confidence": round(state.confidence or 0.0, 3),
-        "cached": True,
-        "draft_messages": state.draft_messages,
-        "thread_state": state.thread_state,
-        "context": state.context_snapshot,
-        "persisted": True,
-    }
-    if pending:
-        payload["selected_room"] = pending.get("selected_room")
-        payload["selected_status"] = pending.get("selected_status")
-        if pending.get("summary"):
-            payload["summary"] = pending.get("summary")
-    gatekeeper = refresh_gatekeeper(event_entry)
-    payload["gatekeeper_passed"] = dict(gatekeeper)
-    state.telemetry.answered_question_first = True
-    state.telemetry.delta_availability_used = False
-    state.telemetry.gatekeeper_passed = dict(gatekeeper)
-    return GroupResult(action="room_eval_cached", payload=payload, halt=True)
-
-
-def _build_cache_payload(
-    draft_message: Dict[str, Any],
-    pending_decision: Optional[Dict[str, Any]],
-    window_hash: Optional[str],
-    requirements_hash: Optional[str],
-) -> Optional[Dict[str, Any]]:
-    if not draft_message or not window_hash or not requirements_hash:
-        return None
-    payload: Dict[str, Any] = {
-        "window_hash": window_hash,
-        "requirements_hash": requirements_hash,
-        "expires_at": _cache_expiry_iso(),
-        "draft_message": copy.deepcopy(draft_message),
-    }
-    if pending_decision:
-        payload["pending_decision"] = copy.deepcopy(pending_decision)
-    return payload
-
-
-def _cache_valid(expires_at: Optional[str]) -> bool:
-    if not expires_at:
-        return False
-    try:
-        expiry = datetime.fromisoformat(expires_at.replace("Z", "+00:00"))
-    except ValueError:
-        return False
-    return datetime.utcnow() < expiry.replace(tzinfo=None)
-
-
-def _cache_expiry_iso(minutes: int = ROOM_CACHE_TTL_MINUTES) -> str:
-    expiry = datetime.utcnow() + timedelta(minutes=minutes)
-    return expiry.replace(microsecond=0).isoformat() + "Z"
-
-
-def _handle_delta_availability(
-    state: WorkflowState,
-    event_entry: Dict[str, Any],
-    new_date_iso: str,
-    requested_window: Dict[str, Any],
-    baseline_iso: str,
-    baseline_display: Optional[str],
-) -> GroupResult:
-    baseline_display = (
-        baseline_display
-        or requested_window.get("display_date")
-        or event_entry.get("chosen_date")
-        or format_iso_date_to_ddmmyyyy(baseline_iso)
-    )
-    baseline_start = _normalize_time_label(requested_window.get("start_time"))
-    baseline_end = _normalize_time_label(requested_window.get("end_time"))
-    if not baseline_start or not baseline_end:
-        event_data = event_entry.get("event_data") or {}
-        baseline_start = baseline_start or _normalize_time_label(event_data.get("Start Time"))
-        baseline_end = baseline_end or _normalize_time_label(event_data.get("End Time"))
-
-    new_display = format_iso_date_to_ddmmyyyy(new_date_iso)
-    query_start = _normalize_time_label(state.user_info.get("start_time")) or baseline_start
-    query_end = _normalize_time_label(state.user_info.get("end_time")) or baseline_end
-
-    rooms = load_rooms()
-    baseline_map = {room: room_status_on_date(state.db, baseline_display, room) for room in rooms}
-    new_map = {room: room_status_on_date(state.db, new_display, room) for room in rooms}
-
-    diff_lines: List[str] = []
-    all_rooms = sorted(set(baseline_map.keys()) | set(new_map.keys()), key=_room_rank)
-    for room in all_rooms:
-        prev_status = baseline_map.get(room, ROOM_OUTCOME_UNAVAILABLE)
-        new_status = new_map.get(room, ROOM_OUTCOME_UNAVAILABLE)
-        if new_status != prev_status:
-            diff_lines.append(
-                f"- {room}: now {new_status.lower()} (was {prev_status.lower()})"
-            )
-    if not diff_lines:
-        diff_lines.append("No availability changes compared to the confirmed date.")
-
-    price_line = "Price delta: none (rates unchanged)."
-    baseline_room = event_entry.get("locked_room_id") or (event_entry.get("room_pending_decision") or {}).get("selected_room")
-    if baseline_room:
-        question_line = (
-            f"Would you like to keep {baseline_display} in {baseline_room}, "
-            f"switch to {new_display}, or explore another date?"
-        )
-    else:
-        question_line = f"Should I keep {baseline_display} or switch to {new_display}? Happy to check another date as well."
-
-    window_label = _format_time_range(query_start, query_end, baseline_start, baseline_end)
-    if window_label:
-        header = f"For {new_display} ({window_label}) vs {baseline_display}, here's what changed:"
-    else:
-        header = f"For {new_display} vs {baseline_display}, here's what changed:"
-
-    lines = [header]
-    lines.extend(diff_lines)
-    lines.append(price_line)
-    lines.append(question_line)
-    message = "\n".join(lines)
-
-    draft_message = {
-        "body": message,
-        "step": 3,
-        "topic": "room_delta_summary",
-        "requires_approval": True,
-    }
-    state.add_draft_message(draft_message)
-
-    update_event_metadata(
-        event_entry,
-        current_step=3,
-        thread_state="Awaiting Client Response",
-    )
-    state.set_thread_state("Awaiting Client Response")
-    state.extras["persist"] = True
-
-    gatekeeper = refresh_gatekeeper(event_entry)
-    payload = {
-        "client_id": state.client_id,
-        "event_id": state.event_id,
-        "intent": state.intent.value if state.intent else None,
-        "confidence": round(state.confidence or 0.0, 3),
-        "draft_messages": state.draft_messages,
-        "thread_state": state.thread_state,
-        "context": state.context_snapshot,
-        "persisted": True,
-        "delta_availability_used": True,
-        "answered_question_first": True,
-        "gatekeeper_passed": dict(gatekeeper),
-        "reference_date": baseline_display,
-        "query_date": new_display,
-        "comparison": {
-            "reference_status": baseline_map,
-            "query_status": new_map,
-        },
-        "rooms_evaluated": rooms,
-    }
-    state.telemetry.answered_question_first = True
-    state.telemetry.delta_availability_used = True
-    state.telemetry.gatekeeper_passed = dict(gatekeeper)
-    return GroupResult(action="room_delta_summary", payload=payload, halt=True)
 
 
 def evaluate_room_statuses(db: Dict[str, Any], target_date: str | None) -> List[Dict[str, str]]:
@@ -757,12 +174,6 @@
         current_step=2,
         date_confirmed=False,
         thread_state="Awaiting Client Response",
-    )
-    write_stage(
-        event_entry,
-        current_step=WorkflowStep.STEP_2,
-        subflow_group="date_confirmation",
-        caller_step=WorkflowStep.STEP_3,
     )
     append_audit_entry(event_entry, 3, 2, "room_requires_confirmed_date")
     state.current_step = 2
@@ -778,54 +189,7 @@
         "context": state.context_snapshot,
         "persisted": True,
     }
-    gatekeeper = refresh_gatekeeper(event_entry)
-    payload["gatekeeper_passed"] = dict(gatekeeper)
-    state.telemetry.gatekeeper_passed = dict(gatekeeper)
     return GroupResult(action="room_detour_date", payload=payload, halt=False)
-
-
-def _normalize_time_label(value: Optional[str]) -> Optional[str]:
-    if not value:
-        return None
-    text = str(value).strip()
-    if not text:
-        return None
-    text = text.replace(".", ":")
-    if ":" not in text:
-        if text.isdigit():
-            text = f"{int(text) % 24:02d}:00"
-        else:
-            return None
-    try:
-        hour, minute = text.split(":", 1)
-        hour_i = int(hour)
-        minute_i = int(minute)
-        if not (0 <= hour_i <= 23 and 0 <= minute_i <= 59):
-            return None
-        return f"{hour_i:02d}:{minute_i:02d}"
-    except (ValueError, TypeError):
-        return None
-
-
-def _format_time_range(
-    query_start: Optional[str],
-    query_end: Optional[str],
-    baseline_start: Optional[str],
-    baseline_end: Optional[str],
-) -> Optional[str]:
-    start = query_start or baseline_start
-    end = query_end or baseline_end
-    if start and end:
-        return f"{start}–{end}"
-    if start:
-        return f"{start} start"
-    if end:
-        return f"until {end}"
-    return None
-
-
-def _room_rank(room: str) -> Tuple[int, str]:
-    return ROOM_SIZE_ORDER.get(room, 999), room
 
 
 def _skip_room_evaluation(state: WorkflowState, event_entry: dict) -> GroupResult:
@@ -850,9 +214,6 @@
         "context": state.context_snapshot,
         "persisted": True,
     }
-    gatekeeper = refresh_gatekeeper(event_entry)
-    payload["gatekeeper_passed"] = dict(gatekeeper)
-    state.telemetry.gatekeeper_passed = dict(gatekeeper)
     return GroupResult(action="room_eval_skipped", payload=payload, halt=False)
 
 
@@ -866,86 +227,6 @@
     if preferred_room:
         return preferred_room
     return event_entry.get("locked_room_id")
-
-
-def _message_text(message) -> str:
-    if not message:
-        return ""
-    parts: List[str] = []
-    subject = getattr(message, "subject", None)
-    body = getattr(message, "body", None)
-    if subject:
-        parts.append(str(subject))
-    if body:
-        parts.append(str(body))
-    return " \n".join(part for part in parts if part)
-
-
-def _extract_explicit_lock_request(text: str) -> Optional[str]:
-    if not text:
-        return None
-    lowered = text.lower()
-    keyword_match = _LOCK_KEYWORD_PATTERN.search(lowered)
-    # Match "room a", "room-b", "the room b", etc.
-    match = re.search(r"\b(?:the\s+)?room[-\s]*([ab])\b", lowered)
-    fallback_room: Optional[str] = None
-    if match:
-        letter = match.group(1).upper()
-        fallback_room = f"Room {letter}"
-    else:
-        for alias, canonical in _ROOM_ALIAS_MAP.items():
-            if canonical not in {"Room A", "Room B"}:
-                continue
-            alias_pattern = re.sub(r"\s+", r"\\s*", re.escape(alias))
-            if re.search(rf"\b{alias_pattern}\b", lowered):
-                fallback_room = canonical
-                break
-
-    if keyword_match:
-        return fallback_room
-
-    if fallback_room:
-        stripped = lowered.strip(" ,.!?")
-        simple_match = re.fullmatch(
-            r"(?:hi|hello|hey)?\s*(?:room\s*[ab]|punkt\.?\s*null)\s*(?:pls|please|thanks|thank you)?",
-            stripped,
-        )
-        if simple_match:
-            return fallback_room
-        segments = [line.strip(" ,.!?") for line in lowered.splitlines() if line.strip()]
-        if segments:
-            tail = segments[-1]
-            if re.fullmatch(
-                r"(?:hi|hello|hey)?\s*(?:room\s*[ab]|punkt\.?\s*null)\s*(?:pls|please|thanks|thank you)?",
-                tail,
-            ):
-                return fallback_room
-
-    return None
-
-
-def _canonical_room_name(requested_room: str, status_map: Dict[str, str]) -> Optional[str]:
-    if not requested_room:
-        return None
-    normalized = re.sub(r"\s+", " ", requested_room).strip().lower()
-    if not normalized:
-        return None
-    for room_name in status_map:
-        if room_name and room_name.strip().lower() == normalized:
-            return room_name
-    for room_name in ROOM_SIZE_ORDER:
-        if room_name.strip().lower() == normalized:
-            return room_name
-    alias_match = _ROOM_ALIAS_MAP.get(normalized)
-    if alias_match:
-        return alias_match
-    return None
-
-
-def _same_room(existing: Optional[str], candidate: Optional[str]) -> bool:
-    if not existing or not candidate:
-        return False
-    return existing.strip().lower() == candidate.strip().lower()
 
 
 def _flatten_statuses(statuses: List[Dict[str, str]]) -> Dict[str, str]:
@@ -994,11 +275,6 @@
     if decision != "approve":
         # Reset pending decision and keep awaiting further actions.
         event_entry.pop("room_pending_decision", None)
-        event_entry["room_decision"] = {
-            "status": "rejected",
-            "reason": "hil_rejected",
-            "evaluated_at": _utc_now(),
-        }
         draft = {
             "body": "Approval rejected — please provide updated guidance on the room.",
             "step": 3,
@@ -1019,19 +295,11 @@
             "context": state.context_snapshot,
             "persisted": True,
         }
-        gatekeeper = refresh_gatekeeper(event_entry)
-        payload["gatekeeper_passed"] = dict(gatekeeper)
-        state.telemetry.gatekeeper_passed = dict(gatekeeper)
         return GroupResult(action="room_hil_rejected", payload=payload, halt=True)
 
     selected_room = pending.get("selected_room")
     requirements_hash = event_entry.get("requirements_hash") or pending.get("requirements_hash")
 
-    event_entry["room_decision"] = {
-        "status": "locked",
-        "reason": "hil_approved",
-        "evaluated_at": _utc_now(),
-    }
     update_event_metadata(
         event_entry,
         locked_room_id=selected_room,
@@ -1047,8 +315,6 @@
     state.set_thread_state("In Progress")
     state.extras["persist"] = True
 
-    gatekeeper = refresh_gatekeeper(event_entry)
-    state.telemetry.gatekeeper_passed = dict(gatekeeper)
     payload = {
         "client_id": state.client_id,
         "event_id": event_entry.get("event_id"),
@@ -1059,7 +325,6 @@
         "thread_state": state.thread_state,
         "context": state.context_snapshot,
         "persisted": True,
-        "gatekeeper_passed": dict(gatekeeper),
     }
     return GroupResult(action="room_hil_approved", payload=payload, halt=False)
 
@@ -1111,262 +376,24 @@
 def _append_alt_dates(message: str, alt_dates: List[str]) -> str:
     if not alt_dates:
         return message
-    lines = message.splitlines()
-    try:
-        next_step_idx = lines.index("NEXT STEP:")
-    except ValueError:
-        next_step_idx = len(lines)
-    insert_block: List[str] = ["", "Alternative dates:"]
-    insert_block.extend(f"- {date}" for date in alt_dates)
-    insert_block.append("")
-    updated = lines[:next_step_idx] + insert_block + lines[next_step_idx:]
-    return "\n".join(updated)
+    lines = [message.rstrip(), "", "Here are a few alternative dates with larger rooms available:"]
+    lines.extend(f"- {date}" for date in alt_dates)
+    return "\n".join(lines)
 
 
 def _compose_outcome_message(
-    state: WorkflowState,
-    evaluations: List["RoomEvaluation"],
+    status: str,
+    room_name: Optional[str],
     chosen_date: str,
-    requested_window: Dict[str, Any],
-    selected_room: Optional[str],
     requirements: Dict[str, Any],
-<<<<<<< HEAD
-    overall_status: str,
-    db: Dict[str, Any],
-) -> Tuple[str, List[Dict[str, Any]], bool]:
-    """Build the room availability reply using enriched evaluation data."""
-
-    time_range = ""
-    start_time = requested_window.get("start_time")
-    end_time = requested_window.get("end_time")
-    if start_time and end_time:
-        time_range = f"{start_time}–{end_time}"
-
-    top_evaluations = evaluations[:3]
-    available_exists = any(evaluation.status == "Available" for evaluation in evaluations)
-    manager_special_needed = not available_exists or any(e.missing_products for e in evaluations)
-
-    descriptor = chosen_date + (f" {time_range}" if time_range else "")
-    greeting = _compose_room_greeting(state)
-    context_line = f"Thanks for the details — here's how {descriptor.strip()} is looking on our side."
-
-    lines: List[str] = [greeting, context_line, "", "ROOM OPTIONS:"]
-    if top_evaluations and available_exists:
-        for evaluation in top_evaluations:
-            date_options = _room_date_options(evaluation, requested_window, db, chosen_date)
-            lines.append(
-                _format_evaluation_line(
-                    evaluation,
-                    chosen_date,
-                    time_range,
-                    selected_room,
-                    date_options,
-                )
-            )
-    elif top_evaluations:
-        descriptor = f"{chosen_date}" + (f" {time_range}" if time_range else "")
-        lines.append(f"- None of our rooms are free on {descriptor} for your current setup.")
-        lines.append("")
-        lines.append("INFO:")
-        for evaluation in top_evaluations:
-            reason_text = "; ".join(evaluation.reasons) if evaluation.reasons else "No availability at that time."
-            lines.append(f"- {evaluation.record.name}: {reason_text}")
-    else:
-        lines.append("- No room data available right now.")
-
-    if manager_special_needed:
-        lines.extend(
-            [
-                "",
-                "NEXT STEP:",
-                "- Share another date or time so I can check again.",
-                "- Adjust the guest count or layout.",
-                "- Ask me to create a manager special request to explore alternatives.",
-            ]
-        )
-    else:
-        lines.extend(
-            [
-                "",
-                "NEXT STEP:",
-                "- Tell me which room you'd like me to reserve.",
-                "- Need a different configuration? Let me know and I’ll check additional options.",
-            ]
-        )
-
-    room_payloads = [evaluation.to_payload() for evaluation in top_evaluations]
-    return "\n".join(lines), room_payloads, manager_special_needed
-
-
-def _room_date_options(
-    evaluation: "RoomEvaluation",
-    requested_window: Dict[str, Any],
-    db: Dict[str, Any],
-    chosen_date: str,
-) -> List[str]:
-    iso_value = requested_window.get("date_iso")
-    anchor_date = None
-    if iso_value:
-        try:
-            anchor_date = datetime.fromisoformat(iso_value).date()
-        except ValueError:
-            anchor_date = None
-    if anchor_date is None and chosen_date:
-        try:
-            anchor_date = datetime.strptime(chosen_date, "%d.%m.%Y").date()
-        except ValueError:
-            anchor_date = None
-    if anchor_date is None:
-        return []
-
-    raw_dates = list_free_dates(
-        anchor_month=anchor_date.month,
-        anchor_day=anchor_date.day,
-        count=3,
-        db=db,
-        preferred_room=evaluation.record.name,
-    )
-    formatted: List[str] = []
-    for iso in raw_dates:
-        display = format_iso_date_to_ddmmyyyy(iso) or iso
-        if display not in formatted:
-            formatted.append(display)
-    return formatted
-
-
-def _format_evaluation_line(
-    evaluation: "RoomEvaluation",
-    chosen_date: str,
-    time_range: str,
-    selected_room: Optional[str],
-    date_options: List[str],
-=======
     *,
     skip_capacity_prompt: bool = False,
->>>>>>> 55a3463c
 ) -> str:
-    line = f"- {evaluation.record.name} — {evaluation.status} on {chosen_date}"
-    if time_range:
-        line += f" {time_range}"
-
-    segments: List[str] = []
-    if evaluation.coverage_total > 0:
-        segments.append(f"Req fit: {evaluation.coverage_matched}/{evaluation.coverage_total}")
-    elif evaluation.coverage_matched:
-        segments.append(f"Req fit: {evaluation.coverage_matched}")
-    if evaluation.matched_features:
-        segments.append("Matched: " + ", ".join(f"{feature} ✓" for feature in evaluation.matched_features))
-    if evaluation.missing_features:
-        segments.append("Missing: " + ", ".join(f"{feature} ✗" for feature in evaluation.missing_features))
-    if evaluation.capacity_slack is not None:
-        if evaluation.capacity_slack >= 0:
-            segments.append(f"Capacity slack: +{evaluation.capacity_slack}")
-        else:
-            segments.append(f"Capacity shortfall: {evaluation.capacity_slack}")
-    if evaluation.reasons and evaluation.status != "Available":
-        segments.append("; ".join(evaluation.reasons))
-    if date_options:
-        segments.append("Alternative dates: " + ", ".join(date_options))
-    if evaluation.available_products:
-        product_labels = ", ".join(item.get("name", "Item") for item in evaluation.available_products if item.get("name"))
-        if product_labels:
-            segments.append(f"Products: {product_labels}")
-    if evaluation.missing_products:
-        missing_labels = ", ".join(item.get("name", "Item") for item in evaluation.missing_products if item.get("name"))
-        if missing_labels:
-            segments.append(f"Missing products: {missing_labels}")
-
-    if segments:
-        line += "; " + "; ".join(segments)
-    if selected_room and evaluation.record.name.lower() == selected_room.lower():
-        line += " — Recommended"
-    return line
-
-
-def _coerce_attendees(value: Any) -> Optional[int]:
-    if value is None:
-        return None
-    if isinstance(value, (int, float)):
-        try:
-            return int(value)
-        except (TypeError, ValueError):
-            return None
-    try:
-        return int(str(value).strip())
-    except (TypeError, ValueError):
-        return None
-
-<<<<<<< HEAD
-
-def _capacity_shortfall(
-    state: WorkflowState,
-    event_entry: Dict[str, Any],
-    room_name: str,
-    chosen_date: str,
-    attendees: Optional[int],
-    layout: Optional[str],
-) -> GroupResult:
-    descriptor = f"{attendees} guests" if attendees else "your group"
-    if layout:
-        descriptor = f"{descriptor} in {layout}"
-    lines = [
-        "ROOM OPTIONS:",
-        f"- {room_name} cannot comfortably host {descriptor} on {chosen_date}.",
-    ]
-    alternatives = alternative_rooms(event_entry.get("requested_window", {}).get("date_iso"), attendees, layout)
-    for alt in alternatives[:3]:
-        cap_text = ""
-        if layout and alt.get("layout_max"):
-            cap_text = f"{layout} up to {alt['layout_max']}"
-        elif alt.get("max"):
-            cap_text = f"up to {alt['max']} guests"
-        else:
-            cap_text = "flexible capacity"
-        lines.append(f"- {alt['name']} — {cap_text}.")
-    lines.extend(
-        [
-            "",
-            "NEXT STEP:",
-            "- Proceed with Room Selection? Reply with an alternative room and I'll recheck availability.",
-        ]
-    )
-    message = "\n".join(lines)
-    draft = {
-        "body": message,
-        "step": 3,
-        "topic": "room_capacity_shortfall",
-        "requires_approval": True,
-    }
-    state.add_draft_message(draft)
-    update_event_metadata(event_entry, current_step=3, thread_state="Awaiting Client Response")
-    state.current_step = 3
-    state.set_thread_state("Awaiting Client Response")
-    state.extras["persist"] = True
-    gatekeeper = refresh_gatekeeper(event_entry)
-    state.telemetry.gatekeeper_passed = dict(gatekeeper)
-    payload = {
-        "client_id": state.client_id,
-        "event_id": state.event_id,
-        "intent": state.intent.value if state.intent else None,
-        "confidence": round(state.confidence or 0.0, 3),
-        "draft_messages": state.draft_messages,
-        "alternatives": alternatives,
-        "thread_state": state.thread_state,
-        "context": state.context_snapshot,
-        "persisted": True,
-        "gatekeeper_passed": dict(gatekeeper),
-    }
-    state.telemetry.answered_question_first = True
-    return GroupResult(action="room_capacity_blocked", payload=payload, halt=True)
-
-
-def _compose_locked_message(
-    room_name: str,
-    chosen_date: str,
-    requirements: Dict[str, Any],
-) -> str:
+    """[Trigger] Build the draft message for the selected outcome."""
+
     participants = requirements.get("number_of_participants")
     layout = requirements.get("seating_layout")
+
     if participants and layout:
         capacity_text = f"{participants} guests in {layout}"
     elif participants:
@@ -1375,214 +402,6 @@
         capacity_text = f"a {layout} layout"
     else:
         capacity_text = "your requirements"
-    return (
-        "ROOM OPTIONS:\n"
-        f"- {room_name} — Locked for {chosen_date}; fits {capacity_text}.\n\n"
-        "NEXT STEP:\n"
-        "- I'll prepare the offer with this configuration. Let me know if you need any adjustments."
-    )
-
-
-def _auto_lock_confidence(status_map: Dict[str, str], selected_room: Optional[str], outcome: str) -> float:
-    if outcome != ROOM_OUTCOME_AVAILABLE or not selected_room:
-        return 0.0
-    return 1.0 if status_map.get(selected_room) == ROOM_OUTCOME_AVAILABLE else 0.0
-
-
-def _locked_room_still_valid(event_entry: Dict[str, Any]) -> bool:
-    locked = event_entry.get("locked_room_id")
-    if not locked:
-        return False
-    req_hash = event_entry.get("requirements_hash")
-    eval_hash = event_entry.get("room_eval_hash")
-    if req_hash and eval_hash and req_hash != eval_hash:
-        return False
-    requested_window = event_entry.get("requested_window") or {}
-    if not requested_window.get("date_iso"):
-        return False
-    chosen_display = event_entry.get("chosen_date")
-    if chosen_display and not _dates_align(chosen_display, requested_window.get("date_iso")):
-        return False
-    decision = (event_entry.get("room_decision") or {}).get("status")
-    if decision and decision.lower() in {"locked", "held"}:
-        return True
-    return bool(locked and not req_hash and not eval_hash)
-
-
-def _dates_align(display_ddmmyyyy: Optional[str], iso_value: Optional[str]) -> bool:
-    if not iso_value:
-        return False
-    if not display_ddmmyyyy:
-        return True
-    converted = to_iso_date(display_ddmmyyyy)
-    if converted:
-        return converted == iso_value
-    return True
-
-
-def _reuse_locked_room(state: WorkflowState, event_entry: Dict[str, Any]) -> GroupResult:
-    update_event_metadata(event_entry, current_step=4, thread_state="In Progress")
-    state.current_step = 4
-    state.caller_step = None
-    state.set_thread_state("In Progress")
-    state.extras["persist"] = True
-    gatekeeper = refresh_gatekeeper(event_entry)
-    payload = {
-        "client_id": state.client_id,
-        "event_id": state.event_id,
-        "intent": state.intent.value if state.intent else None,
-        "confidence": round(state.confidence or 0.0, 3),
-        "thread_state": state.thread_state,
-        "context": state.context_snapshot,
-        "persisted": True,
-        "gatekeeper_passed": dict(gatekeeper),
-        "room_status": (event_entry.get("room_decision") or {}).get("status", "locked"),
-    }
-    state.telemetry.room_checked = True
-    state.telemetry.gatekeeper_passed = dict(gatekeeper)
-    state.telemetry.detour_completed = True
-    return GroupResult(action="room_lock_retained", payload=payload, halt=False)
-
-
-def _finalize_room_lock(
-    state: WorkflowState,
-    event_entry: Dict[str, Any],
-    room_name: str,
-    chosen_date: str,
-    requirements: Dict[str, Any],
-    room_statuses: List[Dict[str, str]],
-    summary: str,
-    requirements_hash: Optional[str],
-    *,
-    reason: str,
-    audit_reason: str,
-    action: str,
-    final_action: str,
-    auto_payload: bool,
-    policy_flag: bool,
-) -> GroupResult:
-    autolock_meta = state.telemetry.setdefault("autolock", {})
-    if auto_payload:
-        autolock_meta["locked_room"] = room_name
-        autolock_meta["skipped"] = False
-        autolock_meta["explicit"] = False
-    else:
-        autolock_meta["locked_room"] = room_name
-        autolock_meta["explicit"] = True
-        autolock_meta.pop("skipped", None)
-
-    if not policy_flag and reason not in {"user_explicit", "explicit_lock"}:
-        raise AssertionError("room lock policy violation: auto lock attempted while disabled")
-
-    intent_field = state.intent.value if isinstance(state.intent, IntentLabel) else state.intent
-    _record_lock_attempt(
-        state,
-        allowed=True,
-        policy=policy_flag,
-        intent=str(intent_field or "event_request"),
-        selected_room=room_name,
-        path="room_availability._finalize_room_lock",
-        reason=reason,
-    )
-
-    message = _compose_locked_message(room_name, chosen_date, requirements)
-    draft_message = {
-        "body": message,
-        "step": 3,
-        "topic": "room_locked_auto" if auto_payload else "room_locked_explicit",
-        "room": room_name,
-        "status": "Locked",
-        "requires_approval": True,
-    }
-    state.add_draft_message(draft_message)
-
-    event_entry.pop("room_pending_decision", None)
-    event_entry["room_decision"] = {
-        "status": "locked",
-        "reason": reason,
-        "evaluated_at": _utc_now(),
-    }
-    event_entry["room_eval_cache"] = None
-    if requirements_hash:
-        event_entry["room_eval_hash"] = requirements_hash
-    update_event_metadata(
-        event_entry,
-        locked_room_id=room_name,
-        current_step=4,
-        thread_state="In Progress",
-    )
-    append_audit_entry(event_entry, 3, 4, audit_reason)
-
-    state.current_step = 4
-    state.caller_step = None
-    state.set_thread_state("In Progress")
-    state.extras["persist"] = True
-
-    gatekeeper = refresh_gatekeeper(event_entry)
-    payload = {
-        "client_id": state.client_id,
-        "event_id": state.event_id,
-        "intent": state.intent.value if state.intent else None,
-        "confidence": round(state.confidence or 0.0, 3),
-        "rooms": room_statuses,
-        "summary": summary,
-        "selected_room": room_name,
-        "selected_status": "Locked",
-        "draft_messages": state.draft_messages,
-        "thread_state": state.thread_state,
-        "context": state.context_snapshot,
-        "persisted": True,
-        "gatekeeper_passed": dict(gatekeeper),
-    }
-    if auto_payload:
-        payload["auto_locked"] = True
-
-    state.telemetry.room_checked = True
-    state.telemetry.gatekeeper_passed = dict(gatekeeper)
-    state.telemetry.final_action = final_action
-    state.telemetry.detour_completed = True
-    halt_value = not auto_payload
-    return GroupResult(action=action, payload=payload, halt=halt_value)
-
-
-def _record_lock_attempt(
-    state: WorkflowState,
-    *,
-    allowed: bool,
-    policy: bool,
-    intent: str,
-    selected_room: Optional[str],
-    path: str,
-    reason: str,
-) -> None:
-    policy_flag = bool(policy)
-    entry = {
-        "log": "room_lock_attempt",
-        "allowed": allowed,
-        "policy_flag": policy_flag,
-        "intent": intent,
-        "selected_room": selected_room,
-        "source_turn_id": state.message.msg_id,
-        "path": path,
-        "reason": reason,
-    }
-    logs = state.telemetry.setdefault("log_events", [])
-    if isinstance(logs, list):
-        logs.append(entry)
-    else:  # defensive
-        state.telemetry.log_events = [entry]
-=======
-    participants = requirements.get("number_of_participants")
-    layout = requirements.get("seating_layout")
-
-    if participants and layout:
-        capacity_text = f"{participants} guests in {layout}"
-    elif participants:
-        capacity_text = f"{participants} guests"
-    elif layout:
-        capacity_text = f"a {layout} layout"
-    else:
-        capacity_text = "your requirements"
 
     capacity_sentence = ""
     if not skip_capacity_prompt:
@@ -1606,5 +425,4 @@
     return (
         f"Thanks for your request. Unfortunately, no suitable room is available on {chosen_date}{capacity_clause}. "
         "Would one of these alternative dates work, or would you like to adjust the attendee count or layout?"
-    ).strip()
->>>>>>> 55a3463c
+    ).strip()