from __future__ import annotations

<<<<<<< HEAD
import hashlib
from dataclasses import dataclass
from datetime import datetime, time, date, timedelta
from typing import Dict, List, Optional, Tuple

from backend.workflows.common.datetime_parse import (
    build_window_iso,
    parse_first_date,
    parse_time_range,
    to_ddmmyyyy,
    to_iso_date,
)
from backend.workflows.common.capture import capture_user_fields, promote_fields
from backend.workflows.common.requirements import requirements_hash
from backend.workflows.common.gatekeeper import refresh_gatekeeper
=======
from typing import List

from backend.workflows.common.prompts import append_footer
>>>>>>> 55a3463c
from backend.workflows.common.timeutils import format_iso_date_to_ddmmyyyy
from backend.workflows.common.types import GroupResult, WorkflowState
from backend.workflows.groups.intake.condition.checks import suggest_dates
from backend.workflows.io.database import (
    append_audit_entry,
    link_event_to_client,
    tag_message,
    update_event_metadata,
)
from backend.utils.profiler import profile_step
from backend.services.availability import next_five_venue_dates, validate_window
from backend.workflow.state import WorkflowStep, default_subflow, write_stage

from ..condition.decide import is_valid_ddmmyyyy
from ..llm.analysis import compose_date_confirmation_reply

__workflow_role__ = "trigger"


@dataclass
class ConfirmationWindow:
    """Resolved confirmation payload for the requested event window."""

    display_date: str
    iso_date: str
    start_time: Optional[str]
    end_time: Optional[str]
    start_iso: Optional[str]
    end_iso: Optional[str]
    inherited_times: bool
    partial: bool
    source_message_id: Optional[str]


AFFIRMATIVE_TOKENS = {
    "yes",
    "yep",
    "sure",
    "sounds good",
    "that works",
    "works for me",
    "confirm",
    "confirmed",
    "let's do it",
    "go ahead",
    "we agree",
    "all good",
    "perfect",
}

CONFIRMATION_KEYWORDS = {
    "we'll go with",
    "we will go with",
    "we'll take",
    "we will take",
    "we confirm",
    "please confirm",
    "lock in",
    "book it",
    "reserve it",
    "confirm the date",
    "confirming",
    "take the",
    "take ",
}


def _extract_first_name(raw: Optional[str]) -> Optional[str]:
    if not raw:
        return None
    candidate = str(raw).strip()
    if not candidate:
        return None
    token = candidate.split()[0].strip(",. ")
    return token or None


_SIGNATURE_MARKERS = (
    "best regards",
    "kind regards",
    "regards",
    "many thanks",
    "thanks",
    "thank you",
    "cheers",
    "beste grüsse",
    "freundliche grüsse",
)


def _extract_signature_name(text: Optional[str]) -> Optional[str]:
    if not text:
        return None
    lines = [line.strip() for line in text.splitlines() if line.strip()]
    for idx, line in enumerate(lines):
        lowered = line.lower()
        if any(marker in lowered for marker in _SIGNATURE_MARKERS):
            if idx + 1 < len(lines):
                candidate = lines[idx + 1].strip(", ")
                if candidate and len(candidate.split()) <= 4:
                    return candidate
    if lines:
        tail = lines[-1]
        if 1 <= len(tail.split()) <= 4:
            return tail
    return None


def _compose_greeting(state: WorkflowState) -> str:
    profile = (state.client or {}).get("profile", {}) if state.client else {}
    user_info_name = None
    if state.user_info:
        user_info_name = state.user_info.get("name") or state.user_info.get("company_contact")
    raw_name = (
        user_info_name
        or profile.get("name")
        or _extract_signature_name(state.message.body)
        or state.message.from_name
    )
    first = _extract_first_name(raw_name)
    if not first:
        return "Hello,"
    return f"Hello {first},"


def _with_greeting(state: WorkflowState, body: str) -> str:
    greeting = _compose_greeting(state)
    if not body:
        return greeting
    if body.startswith(greeting):
        return body
    return f"{greeting}\n\n{body}"


def _future_fridays_in_may_june(anchor: date, count: int = 4) -> List[str]:
    results: List[str] = []
    year = anchor.year
    while len(results) < count:
        window_start = date(year, 5, 1)
        window_end = date(year, 6, 30)
        cursor = max(anchor, window_start)
        while cursor <= window_end and len(results) < count:
            if cursor.weekday() == 4 and cursor >= anchor:
                results.append(cursor.isoformat())
            cursor += timedelta(days=1)
        year += 1
    return results[:count]


def _maybe_fuzzy_friday_candidates(text: str, anchor: date) -> List[str]:
    lowered = text.lower()
    if "friday" not in lowered:
        return []
    if "late spring" in lowered or ("spring" in lowered and "late" in lowered):
        return _future_fridays_in_may_june(anchor)
    return []


def _next_matching_date(original: date, reference: date) -> date:
    candidate_year = max(reference.year, original.year)
    while True:
        try:
            candidate = original.replace(year=candidate_year)
        except ValueError:
            clamped_day = min(original.day, 28)
            candidate = date(candidate_year, original.month, clamped_day)
        if candidate > reference:
            return candidate
        candidate_year += 1


@profile_step("workflow.step2.date_confirmation")
def process(state: WorkflowState) -> GroupResult:
    """[Trigger] Run Group B — date negotiation and confirmation."""

    event_entry = state.event_entry
    if not event_entry:
        payload = {
            "client_id": state.client_id,
            "intent": state.intent.value if state.intent else None,
            "confidence": round(state.confidence or 0.0, 3),
            "reason": "missing_event_record",
            "context": state.context_snapshot,
        }
        return GroupResult(action="date_invalid", payload=payload, halt=True)

    state.current_step = 2
    state.subflow_group = "date_confirmation"
    write_stage(event_entry, current_step=WorkflowStep.STEP_2, subflow_group="date_confirmation")

    capture_user_fields(state, current_step=2, source=state.message.msg_id)

    pending_future_payload = event_entry.get("pending_future_confirmation")
    if pending_future_payload:
        body_text = state.message.body or ""
        if _message_mentions_new_date(body_text):
            event_entry.pop("pending_future_confirmation", None)
        elif _message_signals_confirmation(body_text):
            pending_future_window = _window_from_payload(pending_future_payload)
            event_entry.pop("pending_future_confirmation", None)
            if pending_future_window:
                return _finalize_confirmation(state, event_entry, pending_future_window)

    window = _resolve_confirmation_window(state, event_entry)
    if window is None:
        return _present_candidate_dates(state, event_entry)

    if window.partial:
        return _handle_partial_confirmation(state, event_entry, window)

    pending_window_payload = event_entry.get("pending_date_confirmation")
    if pending_window_payload:
        pending_window = _window_from_payload(pending_window_payload)
        if _is_affirmative_reply(state.message.body or "") and pending_window:
            event_entry.pop("pending_date_confirmation", None)
            return _finalize_confirmation(state, event_entry, pending_window)
        if _message_mentions_new_date(state.message.body or ""):
            event_entry.pop("pending_date_confirmation", None)
        elif pending_window and not window.partial:
            if (
                pending_window.iso_date == window.iso_date
                and pending_window.start_time == window.start_time
                and pending_window.end_time == window.end_time
            ):
                event_entry.pop("pending_date_confirmation", None)
                return _finalize_confirmation(state, event_entry, window)

    reference_day = _reference_date_from_state(state)
    feasible, reason = validate_window(window.iso_date, window.start_time, window.end_time, reference=reference_day)
    if not feasible:
        return _present_candidate_dates(state, event_entry, reason)

    auto_accept = _should_auto_accept_first_date(event_entry)
    if state.user_info.get("date") or state.user_info.get("event_date"):
        auto_accept = True
    if _message_signals_confirmation(state.message.body or "") or auto_accept:
        event_entry.pop("pending_date_confirmation", None)
        return _finalize_confirmation(state, event_entry, window)

    event_entry["pending_date_confirmation"] = _window_payload(window)
    return _prompt_confirmation(state, event_entry, window)


def _present_candidate_dates(
    state: WorkflowState,
    event_entry: dict,
    reason: Optional[str] = None,
) -> GroupResult:
    """[Trigger] Provide five deterministic candidate dates to the client."""

    user_text = f"{state.message.subject or ''} {state.message.body or ''}".strip()
    reference_day = _reference_date_from_state(state)
    fuzzy_candidates = _maybe_fuzzy_friday_candidates(user_text, reference_day)

    requirements = event_entry.get("requirements") or {}
    preferred_room = requirements.get("preferred_room") or "Not specified"
<<<<<<< HEAD
    anchor = parse_first_date(user_text, fallback_year=reference_day.year)
    anchor_dt = datetime.combine(anchor, time(hour=12)) if anchor else None

    formatted_dates: List[str] = []
    event_entry.pop("pending_future_confirmation", None)

    if fuzzy_candidates:
        seen_iso: set[str] = set()
        for iso_value in fuzzy_candidates:
            if iso_value in seen_iso or _iso_date_is_past(iso_value):
                continue
            seen_iso.add(iso_value)
            formatted_dates.append(iso_value)
    else:
        candidate_dates_ddmmyyyy: List[str] = suggest_dates(
            state.db,
            preferred_room=preferred_room,
            start_from_iso=anchor_dt.isoformat() if anchor_dt else state.message.ts,
            days_ahead=45,
            max_results=5,
        )

        seen_iso: set[str] = set()
        for raw in candidate_dates_ddmmyyyy:
            iso_value = to_iso_date(raw)
            if not iso_value:
                continue
            if _iso_date_is_past(iso_value) or iso_value in seen_iso:
                continue
            seen_iso.add(iso_value)
            formatted_dates.append(iso_value)

        if len(formatted_dates) < 5:
            skip = {_safe_parse_iso_date(iso) for iso in seen_iso}
            supplemental = next_five_venue_dates(anchor_dt, skip_dates={dt for dt in skip if dt is not None})
            for candidate in supplemental:
                if candidate in seen_iso:
                    continue
                seen_iso.add(candidate)
                formatted_dates.append(candidate)
                if len(formatted_dates) >= 5:
                    break

    if fuzzy_candidates:
        formatted_dates = formatted_dates[:4]

    start_hint = _normalize_time_value(state.user_info.get("start_time"))
    end_hint = _normalize_time_value(state.user_info.get("end_time"))
    start_pref = start_hint or "18:00"
    end_pref = end_hint or "22:00"
    if start_pref and end_pref:
        slot_text = f"{start_pref}–{end_pref}"
    elif start_pref:
        slot_text = start_pref
    elif end_pref:
        slot_text = end_pref
    else:
        slot_text = "18:00–22:00"

    greeting = _compose_greeting(state)
    message_lines: List[str] = [greeting, ""]

    original_requested = parse_first_date(user_text, fallback_year=reference_day.year)
    future_suggestion = None
    future_display: Optional[str] = None
    if original_requested and original_requested < reference_day:
        future_suggestion = _next_matching_date(original_requested, reference_day)

    if reason and "past" in reason.lower() and future_suggestion:
        original_display = (
            format_iso_date_to_ddmmyyyy(original_requested.isoformat())
            or original_requested.strftime("%d.%m.%Y")
        )
        future_display = (
            format_iso_date_to_ddmmyyyy(future_suggestion.isoformat())
            or future_suggestion.strftime("%d.%m.%Y")
        )
        message_lines.append(f"It looks like {original_display} has already passed. Would {future_display} work for you instead?")

        future_iso = future_suggestion.isoformat()
        start_iso_val = end_iso_val = None
        if start_hint and end_hint:
            try:
                start_iso_val, end_iso_val = build_window_iso(
                    future_iso,
                    _to_time(start_hint),
                    _to_time(end_hint),
                )
            except ValueError:
                start_iso_val = end_iso_val = None
        pending_window = ConfirmationWindow(
            display_date=future_display,
            iso_date=future_iso,
            start_time=start_hint,
            end_time=end_hint,
            start_iso=start_iso_val,
            end_iso=end_iso_val,
            inherited_times=False,
            partial=not (start_hint and end_hint),
            source_message_id=state.message.msg_id,
        )
        event_entry["pending_future_confirmation"] = _window_payload(pending_window)
    elif reason:
        message_lines.append(reason)
    else:
        message_lines.append("Thanks for the briefing — here are the next available slots that fit your preferred window.")

    message_lines.extend(["", "AVAILABLE DATES:"])
    if formatted_dates:
        for iso_value in formatted_dates[:5]:
            message_lines.append(f"- {iso_value} {slot_text}")
    else:
        message_lines.append("- No suitable slots within the next 45 days.")

    next_step_lines = ["", "NEXT STEP:"]
    if future_display:
        next_step_lines.append(f"Say yes if {future_display} works and I'll pencil it in.")
        next_step_lines.append("Prefer another option? Share a different day or time and I'll check availability.")
    else:
        next_step_lines.append("Tell me which date works best so I can continue with Date Confirmation.")
        next_step_lines.append("Or share another day/time and I'll check availability.")
    message_lines.extend(next_step_lines)
    prompt = "\n".join(message_lines)
=======
    candidate_dates: List[str] = suggest_dates(
        state.db,
        preferred_room=preferred_room,
        start_from_iso=state.message.ts,
        days_ahead=45,
        max_results=5,
    )
    if not candidate_dates:
        candidate_dates = []

    options_lines = ["Here are our next available dates:"]
    if candidate_dates:
        options_lines.extend(f"- {value}" for value in candidate_dates)
    else:
        options_lines.append("• No suitable slots in the next 45 days.")
    options_lines.append("Would one of these work, or do you prefer a different date?")
    options_lines.append("If you have alternatives, please share them and I’ll check feasibility.")
    prompt = "\n".join(options_lines)
    prompt = append_footer(
        prompt,
        step=2,
        next_step=3,
        thread_state="Awaiting Client Response",
    )
>>>>>>> 55a3463c

    draft_message = {
        "body": prompt,
        "step": 2,
        "topic": "date_candidates",
        "candidate_dates": [format_iso_date_to_ddmmyyyy(iso) or iso for iso in formatted_dates[:5]],
    }
    state.add_draft_message(draft_message)

    update_event_metadata(event_entry, thread_state="Awaiting Client Response", current_step=2)
    write_stage(event_entry, current_step=WorkflowStep.STEP_2, subflow_group="date_confirmation")
    state.set_thread_state("Awaiting Client Response")
    state.extras["persist"] = True

    payload = {
        "client_id": state.client_id,
        "event_id": event_entry.get("event_id"),
        "intent": state.intent.value if state.intent else None,
        "confidence": round(state.confidence or 0.0, 3),
        "candidate_dates": formatted_dates[:5],
        "draft_messages": state.draft_messages,
        "thread_state": state.thread_state,
        "context": state.context_snapshot,
        "persisted": True,
        "answered_question_first": True,
    }
    gatekeeper = refresh_gatekeeper(event_entry)
    state.telemetry.answered_question_first = True
    state.telemetry.gatekeeper_passed = dict(gatekeeper)
    payload["gatekeeper_passed"] = dict(gatekeeper)
    return GroupResult(action="date_options_proposed", payload=payload, halt=True)


def _iso_date_is_past(iso_value: str) -> bool:
    try:
        return datetime.fromisoformat(iso_value).date() < date.today()
    except ValueError:
        return True


def _safe_parse_iso_date(iso_value: str) -> Optional[date]:
    try:
        return datetime.fromisoformat(iso_value).date()
    except ValueError:
        return None


def _window_payload(window: ConfirmationWindow) -> Dict[str, Any]:
    return {
        "display_date": window.display_date,
        "iso_date": window.iso_date,
        "start_time": window.start_time,
        "end_time": window.end_time,
        "start_iso": window.start_iso,
        "end_iso": window.end_iso,
        "inherited_times": window.inherited_times,
        "partial": window.partial,
        "source_message_id": window.source_message_id,
    }


def _window_from_payload(payload: Dict[str, Any]) -> Optional[ConfirmationWindow]:
    if not isinstance(payload, dict):
        return None
    try:
        return ConfirmationWindow(
            display_date=payload.get("display_date"),
            iso_date=payload.get("iso_date"),
            start_time=payload.get("start_time"),
            end_time=payload.get("end_time"),
            start_iso=payload.get("start_iso"),
            end_iso=payload.get("end_iso"),
            inherited_times=bool(payload.get("inherited_times")),
            partial=bool(payload.get("partial")),
            source_message_id=payload.get("source_message_id"),
        )
    except TypeError:
        return None


def _format_window(window: ConfirmationWindow) -> str:
    if window.start_time and window.end_time:
        return f"{window.display_date} {window.start_time}–{window.end_time}"
    return window.display_date


def _is_affirmative_reply(text: str) -> bool:
    normalized = text.strip().lower()
    if not normalized:
        return False
    if normalized in AFFIRMATIVE_TOKENS:
        return True
    negative_prefixes = ("can you", "could you", "would you", "please", "may you")
    for token in AFFIRMATIVE_TOKENS:
        if token in normalized:
            if any(prefix in normalized for prefix in negative_prefixes) and "?" in normalized:
                continue
            return True
    return False


def _message_signals_confirmation(text: str) -> bool:
    normalized = text.strip().lower()
    if not normalized:
        return False
    if _is_affirmative_reply(normalized):
        return True
    for keyword in CONFIRMATION_KEYWORDS:
        if keyword in normalized:
            if "?" in normalized and any(prefix in normalized for prefix in ("can you", "could you")):
                continue
            return True
    return False


def _message_mentions_new_date(text: str) -> bool:
    if not text.strip():
        return False
    detected = parse_first_date(text, fallback_year=datetime.utcnow().year)
    return detected is not None


def _should_auto_accept_first_date(event_entry: dict) -> bool:
    requested_window = event_entry.get("requested_window") or {}
    if requested_window.get("hash"):
        return False
    if event_entry.get("pending_date_confirmation"):
        return False
    if event_entry.get("chosen_date") and event_entry.get("date_confirmed"):
        return False
    return True


def _reference_date_from_state(state: WorkflowState) -> date:
    ts = state.message.ts
    if ts:
        try:
            return datetime.fromisoformat(str(ts).replace("Z", "+00:00")).date()
        except ValueError:
            pass
    return date.today()


def _preferred_room(event_entry: dict) -> str | None:
    """[Trigger] Helper to extract preferred room from requirements."""

    requirements = event_entry.get("requirements") or {}
    return requirements.get("preferred_room")


def _resolve_confirmation_window(state: WorkflowState, event_entry: dict) -> Optional[ConfirmationWindow]:
    """Resolve the requested window from the latest client message."""

    user_info = state.user_info or {}
    body_text = state.message.body or ""
    subject_text = state.message.subject or ""

    display_date, iso_date = _determine_date(user_info, body_text, subject_text, event_entry)
    if not display_date or not iso_date:
        return None

    start_time = _normalize_time_value(user_info.get("start_time"))
    end_time = _normalize_time_value(user_info.get("end_time"))

    inherited_times = False

    if not (start_time and end_time):
        parsed_start, parsed_end, matched = parse_time_range(body_text)
        if parsed_start and parsed_end:
            start_time = f"{parsed_start.hour:02d}:{parsed_start.minute:02d}"
            end_time = f"{parsed_end.hour:02d}:{parsed_end.minute:02d}"
        elif matched and not start_time:
            start_time = None

    if not (start_time and end_time):
        fallback = _existing_time_window(event_entry, iso_date)
        if fallback:
            start_time, end_time = fallback
            inherited_times = True

    partial = not (start_time and end_time)
    start_iso = end_iso = None
    if start_time and end_time:
        start_iso, end_iso = build_window_iso(iso_date, _to_time(start_time), _to_time(end_time))

    return ConfirmationWindow(
        display_date=display_date,
        iso_date=iso_date,
        start_time=start_time,
        end_time=end_time,
        start_iso=start_iso,
        end_iso=end_iso,
        inherited_times=inherited_times,
        partial=partial,
        source_message_id=state.message.msg_id,
    )


def _determine_date(
    user_info: Dict[str, Optional[str]],
    body_text: str,
    subject_text: str,
    event_entry: dict,
) -> Tuple[Optional[str], Optional[str]]:
    """Determine the DD.MM.YYYY and ISO representations for the confirmed date."""

    user_event_date = user_info.get("event_date")
    if user_event_date and is_valid_ddmmyyyy(user_event_date):
        iso_value = to_iso_date(user_event_date)
        if iso_value:
            return user_event_date, iso_value

    iso_candidate = user_info.get("date")
    if iso_candidate:
        ddmmyyyy = format_iso_date_to_ddmmyyyy(iso_candidate)
        if ddmmyyyy and is_valid_ddmmyyyy(ddmmyyyy):
            return ddmmyyyy, iso_candidate

    parsed = parse_first_date(body_text) or parse_first_date(subject_text)
    if parsed:
        return parsed.strftime("%d.%m.%Y"), parsed.isoformat()

    pending = event_entry.get("pending_time_request") or {}
    if pending.get("display_date") and pending.get("iso_date"):
        return pending["display_date"], pending["iso_date"]

    chosen_date = event_entry.get("chosen_date")
    if chosen_date and is_valid_ddmmyyyy(chosen_date):
        iso_value = to_iso_date(chosen_date)
        if iso_value:
            return chosen_date, iso_value
    return None, None


def _normalize_time_value(value: Optional[str]) -> Optional[str]:
    if not value:
        return None
    text = str(value).strip()
    if not text:
        return None
    text = text.replace(".", ":")
    if ":" not in text:
        if text.isdigit():
            text = f"{int(text) % 24:02d}:00"
        else:
            return None
    try:
        parsed = datetime.strptime(text, "%H:%M").time()
    except ValueError:
        return None
    return f"{parsed.hour:02d}:{parsed.minute:02d}"


def _existing_time_window(event_entry: dict, iso_date: str) -> Optional[Tuple[str, str]]:
    """Locate the last known window associated with the same date."""

    requested = event_entry.get("requested_window") or {}
    if requested.get("date_iso") == iso_date:
        start = _normalize_time_value(requested.get("start_time"))
        end = _normalize_time_value(requested.get("end_time"))
        if start and end:
            return start, end

    requirements = event_entry.get("requirements") or {}
    duration = requirements.get("event_duration") or {}
    start = _normalize_time_value(duration.get("start"))
    end = _normalize_time_value(duration.get("end"))
    if start and end:
        return start, end

    event_data = event_entry.get("event_data") or {}
    start = _normalize_time_value(event_data.get("Start Time"))
    end = _normalize_time_value(event_data.get("End Time"))
    if start and end:
        return start, end

    pending = event_entry.get("pending_time_request") or {}
    if pending.get("iso_date") == iso_date:
        start = _normalize_time_value(pending.get("start_time"))
        end = _normalize_time_value(pending.get("end_time"))
        if start and end:
            return start, end
    return None


def _handle_partial_confirmation(
    state: WorkflowState,
    event_entry: dict,
    window: ConfirmationWindow,
) -> GroupResult:
    """Persist the date and request a time clarification without stalling the flow."""

    event_entry.setdefault("event_data", {})["Event Date"] = window.display_date
    _set_pending_time_state(event_entry, window)

    state.user_info["event_date"] = window.display_date
    state.user_info["date"] = window.iso_date

    prompt = _with_greeting(
        state,
        f"Noted {window.display_date}. Preferred time? Examples: 14–18, 18–22.",
    )
    state.add_draft_message({"body": prompt, "step": 2, "topic": "date_time_clarification"})

    update_event_metadata(
        event_entry,
        chosen_date=window.display_date,
        date_confirmed=False,
        thread_state="Awaiting Client Response",
        current_step=2,
    )
    write_stage(event_entry, current_step=WorkflowStep.STEP_2, subflow_group="date_confirmation")

    state.set_thread_state("Awaiting Client Response")
    state.extras["persist"] = True

    payload = {
        "client_id": state.client_id,
        "event_id": event_entry.get("event_id"),
        "intent": state.intent.value if state.intent else None,
        "confidence": round(state.confidence or 0.0, 3),
        "pending_time": True,
        "event_date": window.display_date,
        "draft_messages": state.draft_messages,
        "thread_state": state.thread_state,
        "context": state.context_snapshot,
        "persisted": True,
        "answered_question_first": True,
    }
    gatekeeper = refresh_gatekeeper(event_entry)
    state.telemetry.answered_question_first = True
    state.telemetry.gatekeeper_passed = dict(gatekeeper)
    payload["gatekeeper_passed"] = dict(gatekeeper)
    return GroupResult(action="date_time_clarification", payload=payload, halt=True)


def _prompt_confirmation(
    state: WorkflowState,
    event_entry: dict,
    window: ConfirmationWindow,
) -> GroupResult:
    formatted_window = _format_window(window)
    lines = [
        "INFO:",
        f"- {formatted_window} is available on our side. Shall I continue?",
        "",
        "NEXT STEP:",
        "- Reply \"yes\" to continue with Room Availability.",
        "- Or share another day/time and I'll check again.",
    ]
    prompt = _with_greeting(state, "\n".join(lines))

    draft_message = {
        "body": prompt,
        "step": 2,
        "topic": "date_confirmation_pending",
        "proposed_date": window.display_date,
        "proposed_time": f"{window.start_time or ''}–{window.end_time or ''}".strip("–"),
    }
    state.add_draft_message(draft_message)

    update_event_metadata(
        event_entry,
        current_step=2,
        thread_state="Awaiting Client Response",
        date_confirmed=False,
    )
    write_stage(event_entry, current_step=WorkflowStep.STEP_2, subflow_group="date_confirmation")
    state.set_thread_state("Awaiting Client Response")
    state.extras["persist"] = True

    payload = {
        "client_id": state.client_id,
        "event_id": event_entry.get("event_id"),
        "intent": state.intent.value if state.intent else None,
        "confidence": round(state.confidence or 0.0, 3),
        "pending_confirmation": True,
        "proposed_date": window.iso_date,
        "draft_messages": state.draft_messages,
        "thread_state": state.thread_state,
        "context": state.context_snapshot,
        "persisted": True,
        "answered_question_first": True,
    }
    gatekeeper = refresh_gatekeeper(event_entry)
    payload["gatekeeper_passed"] = dict(gatekeeper)
    state.telemetry.answered_question_first = True
    state.telemetry.gatekeeper_passed = dict(gatekeeper)
    return GroupResult(action="date_confirmation_pending", payload=payload, halt=True)


def _finalize_confirmation(
    state: WorkflowState,
    event_entry: dict,
    window: ConfirmationWindow,
) -> GroupResult:
    """Persist the requested window and trigger availability."""

    state.event_id = event_entry.get("event_id")
    tag_message(event_entry, window.source_message_id)
    event_entry.setdefault("event_data", {})["Event Date"] = window.display_date
    event_entry["event_data"]["Start Time"] = window.start_time
    event_entry["event_data"]["End Time"] = window.end_time

    requirements = dict(event_entry.get("requirements") or {})
    requirements["event_duration"] = {"start": window.start_time, "end": window.end_time}
    new_req_hash = requirements_hash(requirements)

    state.user_info["event_date"] = window.display_date
    state.user_info["date"] = window.iso_date
    state.user_info["start_time"] = window.start_time
    state.user_info["end_time"] = window.end_time

    previous_window = event_entry.get("requested_window") or {}
    new_hash = _window_hash(window.iso_date, window.start_iso, window.end_iso)
    reuse_previous = previous_window.get("hash") == new_hash

    requested_payload = {
        "display_date": window.display_date,
        "date_iso": window.iso_date,
        "start_time": window.start_time,
        "end_time": window.end_time,
        "start": window.start_iso,
        "end": window.end_iso,
        "tz": "Europe/Zurich",
        "hash": new_hash,
        "times_inherited": window.inherited_times,
        "source_message_id": window.source_message_id,
        "updated_at": datetime.utcnow().replace(microsecond=0).isoformat() + "Z",
        "cached": reuse_previous,
    }
    event_entry["requested_window"] = requested_payload
    event_entry.pop("pending_time_request", None)

    update_event_metadata(
        event_entry,
        chosen_date=window.display_date,
        date_confirmed=True,
        requirements=requirements,
        requirements_hash=new_req_hash,
        thread_state="In Progress",
    )

    if not reuse_previous:
        update_event_metadata(
            event_entry,
            room_eval_hash=None,
            locked_room_id=None,
        )

    caller_step = event_entry.get("caller_step")
    next_step = caller_step if caller_step else 3

    append_audit_entry(event_entry, 2, next_step, "date_confirmed")
    update_event_metadata(event_entry, current_step=next_step, caller_step=None)
<<<<<<< HEAD
    try:
        next_stage = WorkflowStep(f"step_{next_step}")
    except ValueError:
        next_stage = WorkflowStep.STEP_3
    write_stage(event_entry, current_step=next_stage, subflow_group=default_subflow(next_stage))

    reply = compose_date_confirmation_reply(window.display_date, _preferred_room(event_entry))
    reply = _with_greeting(state, reply)
    state.add_draft_message(
        {
            "body": reply,
            "step": 2,
            "topic": "date_confirmation",
            "date": window.display_date,
        }
    )
=======

    reply = compose_date_confirmation_reply(confirmed_date, _preferred_room(event_entry))
    reply = append_footer(
        reply,
        step=2,
        next_step=next_step,
        thread_state="In Progress",
    )
    draft_message = {
        "body": reply,
        "step": 2,
        "topic": "date_confirmation",
        "date": confirmed_date,
    }
    state.add_draft_message(draft_message)
>>>>>>> 55a3463c

    if state.client and state.event_id:
        link_event_to_client(state.client, state.event_id)

    _record_confirmation_log(event_entry, state, window, reuse_previous)

    state.set_thread_state("In Progress")
    state.current_step = next_step
    state.caller_step = None
    state.subflow_group = default_subflow(next_stage)
    state.extras["persist"] = True

    payload = {
        "client_id": state.client_id,
        "event_id": state.event_id,
        "intent": state.intent.value if state.intent else None,
        "confidence": round(state.confidence or 0.0, 3),
        "event_date": window.display_date,
        "requested_window": requested_payload,
        "draft_messages": state.draft_messages,
        "thread_state": state.thread_state,
        "next_step": next_step,
        "cache_reused": reuse_previous,
        "context": state.context_snapshot,
        "persisted": True,
        "answered_question_first": True,
    }
    gatekeeper = refresh_gatekeeper(event_entry)
    state.telemetry.answered_question_first = True
    state.telemetry.gatekeeper_passed = dict(gatekeeper)
    payload["gatekeeper_passed"] = dict(gatekeeper)

    promote_fields(
        state,
        event_entry,
        {
            ("date",): window.iso_date,
            ("event_date",): window.display_date,
            ("start_time",): window.start_time,
            ("end_time",): window.end_time,
        },
        remove_deferred=["date_confirmation"],
    )
    return GroupResult(action="date_confirmed", payload=payload)


def _record_confirmation_log(
    event_entry: dict,
    state: WorkflowState,
    window: ConfirmationWindow,
    reused: bool,
) -> None:
    logs = event_entry.setdefault("logs", [])
    details = {
        "intent": state.intent.value if state.intent else None,
        "requested_window": {
            "date": window.iso_date,
            "start": window.start_iso,
            "end": window.end_iso,
            "tz": "Europe/Zurich",
        },
        "times_inherited": window.inherited_times,
        "source_message_id": window.source_message_id,
        "reused": reused,
    }
    logs.append(
        {
            "ts": datetime.utcnow().replace(microsecond=0).isoformat() + "Z",
            "actor": "workflow",
            "action": "date_confirmed",
            "details": details,
        }
    )


def _window_hash(date_iso: str, start_iso: Optional[str], end_iso: Optional[str]) -> str:
    payload = f"{date_iso}|{start_iso or ''}|{end_iso or ''}"
    return hashlib.sha256(payload.encode("utf-8")).hexdigest()


def _to_time(value: str) -> time:
    return datetime.strptime(value, "%H:%M").time()


def _set_pending_time_state(event_entry: dict, window: ConfirmationWindow) -> None:
    event_entry["pending_time_request"] = {
        "display_date": window.display_date,
        "iso_date": window.iso_date,
        "start_time": window.start_time,
        "end_time": window.end_time,
        "source_message_id": window.source_message_id,
        "created_at": datetime.utcnow().replace(microsecond=0).isoformat() + "Z",
    }<|MERGE_RESOLUTION|>--- conflicted
+++ resolved
@@ -1,195 +1,18 @@
 from __future__ import annotations
 
-<<<<<<< HEAD
-import hashlib
-from dataclasses import dataclass
-from datetime import datetime, time, date, timedelta
-from typing import Dict, List, Optional, Tuple
-
-from backend.workflows.common.datetime_parse import (
-    build_window_iso,
-    parse_first_date,
-    parse_time_range,
-    to_ddmmyyyy,
-    to_iso_date,
-)
-from backend.workflows.common.capture import capture_user_fields, promote_fields
-from backend.workflows.common.requirements import requirements_hash
-from backend.workflows.common.gatekeeper import refresh_gatekeeper
-=======
 from typing import List
 
 from backend.workflows.common.prompts import append_footer
->>>>>>> 55a3463c
 from backend.workflows.common.timeutils import format_iso_date_to_ddmmyyyy
 from backend.workflows.common.types import GroupResult, WorkflowState
 from backend.workflows.groups.intake.condition.checks import suggest_dates
-from backend.workflows.io.database import (
-    append_audit_entry,
-    link_event_to_client,
-    tag_message,
-    update_event_metadata,
-)
+from backend.workflows.io.database import append_audit_entry, link_event_to_client, tag_message, update_event_metadata
 from backend.utils.profiler import profile_step
-from backend.services.availability import next_five_venue_dates, validate_window
-from backend.workflow.state import WorkflowStep, default_subflow, write_stage
 
 from ..condition.decide import is_valid_ddmmyyyy
 from ..llm.analysis import compose_date_confirmation_reply
 
 __workflow_role__ = "trigger"
-
-
-@dataclass
-class ConfirmationWindow:
-    """Resolved confirmation payload for the requested event window."""
-
-    display_date: str
-    iso_date: str
-    start_time: Optional[str]
-    end_time: Optional[str]
-    start_iso: Optional[str]
-    end_iso: Optional[str]
-    inherited_times: bool
-    partial: bool
-    source_message_id: Optional[str]
-
-
-AFFIRMATIVE_TOKENS = {
-    "yes",
-    "yep",
-    "sure",
-    "sounds good",
-    "that works",
-    "works for me",
-    "confirm",
-    "confirmed",
-    "let's do it",
-    "go ahead",
-    "we agree",
-    "all good",
-    "perfect",
-}
-
-CONFIRMATION_KEYWORDS = {
-    "we'll go with",
-    "we will go with",
-    "we'll take",
-    "we will take",
-    "we confirm",
-    "please confirm",
-    "lock in",
-    "book it",
-    "reserve it",
-    "confirm the date",
-    "confirming",
-    "take the",
-    "take ",
-}
-
-
-def _extract_first_name(raw: Optional[str]) -> Optional[str]:
-    if not raw:
-        return None
-    candidate = str(raw).strip()
-    if not candidate:
-        return None
-    token = candidate.split()[0].strip(",. ")
-    return token or None
-
-
-_SIGNATURE_MARKERS = (
-    "best regards",
-    "kind regards",
-    "regards",
-    "many thanks",
-    "thanks",
-    "thank you",
-    "cheers",
-    "beste grüsse",
-    "freundliche grüsse",
-)
-
-
-def _extract_signature_name(text: Optional[str]) -> Optional[str]:
-    if not text:
-        return None
-    lines = [line.strip() for line in text.splitlines() if line.strip()]
-    for idx, line in enumerate(lines):
-        lowered = line.lower()
-        if any(marker in lowered for marker in _SIGNATURE_MARKERS):
-            if idx + 1 < len(lines):
-                candidate = lines[idx + 1].strip(", ")
-                if candidate and len(candidate.split()) <= 4:
-                    return candidate
-    if lines:
-        tail = lines[-1]
-        if 1 <= len(tail.split()) <= 4:
-            return tail
-    return None
-
-
-def _compose_greeting(state: WorkflowState) -> str:
-    profile = (state.client or {}).get("profile", {}) if state.client else {}
-    user_info_name = None
-    if state.user_info:
-        user_info_name = state.user_info.get("name") or state.user_info.get("company_contact")
-    raw_name = (
-        user_info_name
-        or profile.get("name")
-        or _extract_signature_name(state.message.body)
-        or state.message.from_name
-    )
-    first = _extract_first_name(raw_name)
-    if not first:
-        return "Hello,"
-    return f"Hello {first},"
-
-
-def _with_greeting(state: WorkflowState, body: str) -> str:
-    greeting = _compose_greeting(state)
-    if not body:
-        return greeting
-    if body.startswith(greeting):
-        return body
-    return f"{greeting}\n\n{body}"
-
-
-def _future_fridays_in_may_june(anchor: date, count: int = 4) -> List[str]:
-    results: List[str] = []
-    year = anchor.year
-    while len(results) < count:
-        window_start = date(year, 5, 1)
-        window_end = date(year, 6, 30)
-        cursor = max(anchor, window_start)
-        while cursor <= window_end and len(results) < count:
-            if cursor.weekday() == 4 and cursor >= anchor:
-                results.append(cursor.isoformat())
-            cursor += timedelta(days=1)
-        year += 1
-    return results[:count]
-
-
-def _maybe_fuzzy_friday_candidates(text: str, anchor: date) -> List[str]:
-    lowered = text.lower()
-    if "friday" not in lowered:
-        return []
-    if "late spring" in lowered or ("spring" in lowered and "late" in lowered):
-        return _future_fridays_in_may_june(anchor)
-    return []
-
-
-def _next_matching_date(original: date, reference: date) -> date:
-    candidate_year = max(reference.year, original.year)
-    while True:
-        try:
-            candidate = original.replace(year=candidate_year)
-        except ValueError:
-            clamped_day = min(original.day, 28)
-            candidate = date(candidate_year, original.month, clamped_day)
-        if candidate > reference:
-            return candidate
-        candidate_year += 1
 
 
 @profile_step("workflow.step2.date_confirmation")
@@ -208,200 +31,22 @@
         return GroupResult(action="date_invalid", payload=payload, halt=True)
 
     state.current_step = 2
-    state.subflow_group = "date_confirmation"
-    write_stage(event_entry, current_step=WorkflowStep.STEP_2, subflow_group="date_confirmation")
-
-    capture_user_fields(state, current_step=2, source=state.message.msg_id)
-
-    pending_future_payload = event_entry.get("pending_future_confirmation")
-    if pending_future_payload:
-        body_text = state.message.body or ""
-        if _message_mentions_new_date(body_text):
-            event_entry.pop("pending_future_confirmation", None)
-        elif _message_signals_confirmation(body_text):
-            pending_future_window = _window_from_payload(pending_future_payload)
-            event_entry.pop("pending_future_confirmation", None)
-            if pending_future_window:
-                return _finalize_confirmation(state, event_entry, pending_future_window)
-
-    window = _resolve_confirmation_window(state, event_entry)
-    if window is None:
+    chosen_date = event_entry.get("chosen_date")
+    if not chosen_date:
         return _present_candidate_dates(state, event_entry)
 
-    if window.partial:
-        return _handle_partial_confirmation(state, event_entry, window)
+    confirmed_date = _resolve_confirmed_date(state)
+    if not confirmed_date:
+        return _present_candidate_dates(state, event_entry)
 
-    pending_window_payload = event_entry.get("pending_date_confirmation")
-    if pending_window_payload:
-        pending_window = _window_from_payload(pending_window_payload)
-        if _is_affirmative_reply(state.message.body or "") and pending_window:
-            event_entry.pop("pending_date_confirmation", None)
-            return _finalize_confirmation(state, event_entry, pending_window)
-        if _message_mentions_new_date(state.message.body or ""):
-            event_entry.pop("pending_date_confirmation", None)
-        elif pending_window and not window.partial:
-            if (
-                pending_window.iso_date == window.iso_date
-                and pending_window.start_time == window.start_time
-                and pending_window.end_time == window.end_time
-            ):
-                event_entry.pop("pending_date_confirmation", None)
-                return _finalize_confirmation(state, event_entry, window)
-
-    reference_day = _reference_date_from_state(state)
-    feasible, reason = validate_window(window.iso_date, window.start_time, window.end_time, reference=reference_day)
-    if not feasible:
-        return _present_candidate_dates(state, event_entry, reason)
-
-    auto_accept = _should_auto_accept_first_date(event_entry)
-    if state.user_info.get("date") or state.user_info.get("event_date"):
-        auto_accept = True
-    if _message_signals_confirmation(state.message.body or "") or auto_accept:
-        event_entry.pop("pending_date_confirmation", None)
-        return _finalize_confirmation(state, event_entry, window)
-
-    event_entry["pending_date_confirmation"] = _window_payload(window)
-    return _prompt_confirmation(state, event_entry, window)
+    return _finalize_confirmation(state, event_entry, confirmed_date)
 
 
-def _present_candidate_dates(
-    state: WorkflowState,
-    event_entry: dict,
-    reason: Optional[str] = None,
-) -> GroupResult:
+def _present_candidate_dates(state: WorkflowState, event_entry: dict) -> GroupResult:
     """[Trigger] Provide five deterministic candidate dates to the client."""
-
-    user_text = f"{state.message.subject or ''} {state.message.body or ''}".strip()
-    reference_day = _reference_date_from_state(state)
-    fuzzy_candidates = _maybe_fuzzy_friday_candidates(user_text, reference_day)
 
     requirements = event_entry.get("requirements") or {}
     preferred_room = requirements.get("preferred_room") or "Not specified"
-<<<<<<< HEAD
-    anchor = parse_first_date(user_text, fallback_year=reference_day.year)
-    anchor_dt = datetime.combine(anchor, time(hour=12)) if anchor else None
-
-    formatted_dates: List[str] = []
-    event_entry.pop("pending_future_confirmation", None)
-
-    if fuzzy_candidates:
-        seen_iso: set[str] = set()
-        for iso_value in fuzzy_candidates:
-            if iso_value in seen_iso or _iso_date_is_past(iso_value):
-                continue
-            seen_iso.add(iso_value)
-            formatted_dates.append(iso_value)
-    else:
-        candidate_dates_ddmmyyyy: List[str] = suggest_dates(
-            state.db,
-            preferred_room=preferred_room,
-            start_from_iso=anchor_dt.isoformat() if anchor_dt else state.message.ts,
-            days_ahead=45,
-            max_results=5,
-        )
-
-        seen_iso: set[str] = set()
-        for raw in candidate_dates_ddmmyyyy:
-            iso_value = to_iso_date(raw)
-            if not iso_value:
-                continue
-            if _iso_date_is_past(iso_value) or iso_value in seen_iso:
-                continue
-            seen_iso.add(iso_value)
-            formatted_dates.append(iso_value)
-
-        if len(formatted_dates) < 5:
-            skip = {_safe_parse_iso_date(iso) for iso in seen_iso}
-            supplemental = next_five_venue_dates(anchor_dt, skip_dates={dt for dt in skip if dt is not None})
-            for candidate in supplemental:
-                if candidate in seen_iso:
-                    continue
-                seen_iso.add(candidate)
-                formatted_dates.append(candidate)
-                if len(formatted_dates) >= 5:
-                    break
-
-    if fuzzy_candidates:
-        formatted_dates = formatted_dates[:4]
-
-    start_hint = _normalize_time_value(state.user_info.get("start_time"))
-    end_hint = _normalize_time_value(state.user_info.get("end_time"))
-    start_pref = start_hint or "18:00"
-    end_pref = end_hint or "22:00"
-    if start_pref and end_pref:
-        slot_text = f"{start_pref}–{end_pref}"
-    elif start_pref:
-        slot_text = start_pref
-    elif end_pref:
-        slot_text = end_pref
-    else:
-        slot_text = "18:00–22:00"
-
-    greeting = _compose_greeting(state)
-    message_lines: List[str] = [greeting, ""]
-
-    original_requested = parse_first_date(user_text, fallback_year=reference_day.year)
-    future_suggestion = None
-    future_display: Optional[str] = None
-    if original_requested and original_requested < reference_day:
-        future_suggestion = _next_matching_date(original_requested, reference_day)
-
-    if reason and "past" in reason.lower() and future_suggestion:
-        original_display = (
-            format_iso_date_to_ddmmyyyy(original_requested.isoformat())
-            or original_requested.strftime("%d.%m.%Y")
-        )
-        future_display = (
-            format_iso_date_to_ddmmyyyy(future_suggestion.isoformat())
-            or future_suggestion.strftime("%d.%m.%Y")
-        )
-        message_lines.append(f"It looks like {original_display} has already passed. Would {future_display} work for you instead?")
-
-        future_iso = future_suggestion.isoformat()
-        start_iso_val = end_iso_val = None
-        if start_hint and end_hint:
-            try:
-                start_iso_val, end_iso_val = build_window_iso(
-                    future_iso,
-                    _to_time(start_hint),
-                    _to_time(end_hint),
-                )
-            except ValueError:
-                start_iso_val = end_iso_val = None
-        pending_window = ConfirmationWindow(
-            display_date=future_display,
-            iso_date=future_iso,
-            start_time=start_hint,
-            end_time=end_hint,
-            start_iso=start_iso_val,
-            end_iso=end_iso_val,
-            inherited_times=False,
-            partial=not (start_hint and end_hint),
-            source_message_id=state.message.msg_id,
-        )
-        event_entry["pending_future_confirmation"] = _window_payload(pending_window)
-    elif reason:
-        message_lines.append(reason)
-    else:
-        message_lines.append("Thanks for the briefing — here are the next available slots that fit your preferred window.")
-
-    message_lines.extend(["", "AVAILABLE DATES:"])
-    if formatted_dates:
-        for iso_value in formatted_dates[:5]:
-            message_lines.append(f"- {iso_value} {slot_text}")
-    else:
-        message_lines.append("- No suitable slots within the next 45 days.")
-
-    next_step_lines = ["", "NEXT STEP:"]
-    if future_display:
-        next_step_lines.append(f"Say yes if {future_display} works and I'll pencil it in.")
-        next_step_lines.append("Prefer another option? Share a different day or time and I'll check availability.")
-    else:
-        next_step_lines.append("Tell me which date works best so I can continue with Date Confirmation.")
-        next_step_lines.append("Or share another day/time and I'll check availability.")
-    message_lines.extend(next_step_lines)
-    prompt = "\n".join(message_lines)
-=======
     candidate_dates: List[str] = suggest_dates(
         state.db,
         preferred_room=preferred_room,
@@ -426,18 +71,16 @@
         next_step=3,
         thread_state="Awaiting Client Response",
     )
->>>>>>> 55a3463c
 
     draft_message = {
         "body": prompt,
         "step": 2,
         "topic": "date_candidates",
-        "candidate_dates": [format_iso_date_to_ddmmyyyy(iso) or iso for iso in formatted_dates[:5]],
+        "candidate_dates": candidate_dates,
     }
     state.add_draft_message(draft_message)
 
     update_event_metadata(event_entry, thread_state="Awaiting Client Response", current_step=2)
-    write_stage(event_entry, current_step=WorkflowStep.STEP_2, subflow_group="date_confirmation")
     state.set_thread_state("Awaiting Client Response")
     state.extras["persist"] = True
 
@@ -446,460 +89,52 @@
         "event_id": event_entry.get("event_id"),
         "intent": state.intent.value if state.intent else None,
         "confidence": round(state.confidence or 0.0, 3),
-        "candidate_dates": formatted_dates[:5],
+        "candidate_dates": candidate_dates,
         "draft_messages": state.draft_messages,
         "thread_state": state.thread_state,
         "context": state.context_snapshot,
         "persisted": True,
-        "answered_question_first": True,
     }
-    gatekeeper = refresh_gatekeeper(event_entry)
-    state.telemetry.answered_question_first = True
-    state.telemetry.gatekeeper_passed = dict(gatekeeper)
-    payload["gatekeeper_passed"] = dict(gatekeeper)
     return GroupResult(action="date_options_proposed", payload=payload, halt=True)
 
 
-def _iso_date_is_past(iso_value: str) -> bool:
-    try:
-        return datetime.fromisoformat(iso_value).date() < date.today()
-    except ValueError:
-        return True
+def _resolve_confirmed_date(state: WorkflowState) -> str | None:
+    """[Trigger] Determine the confirmed date from user input."""
 
+    user_event_date = state.user_info.get("event_date")
+    if user_event_date and is_valid_ddmmyyyy(user_event_date):
+        return user_event_date
 
-def _safe_parse_iso_date(iso_value: str) -> Optional[date]:
-    try:
-        return datetime.fromisoformat(iso_value).date()
-    except ValueError:
-        return None
-
-
-def _window_payload(window: ConfirmationWindow) -> Dict[str, Any]:
-    return {
-        "display_date": window.display_date,
-        "iso_date": window.iso_date,
-        "start_time": window.start_time,
-        "end_time": window.end_time,
-        "start_iso": window.start_iso,
-        "end_iso": window.end_iso,
-        "inherited_times": window.inherited_times,
-        "partial": window.partial,
-        "source_message_id": window.source_message_id,
-    }
-
-
-def _window_from_payload(payload: Dict[str, Any]) -> Optional[ConfirmationWindow]:
-    if not isinstance(payload, dict):
-        return None
-    try:
-        return ConfirmationWindow(
-            display_date=payload.get("display_date"),
-            iso_date=payload.get("iso_date"),
-            start_time=payload.get("start_time"),
-            end_time=payload.get("end_time"),
-            start_iso=payload.get("start_iso"),
-            end_iso=payload.get("end_iso"),
-            inherited_times=bool(payload.get("inherited_times")),
-            partial=bool(payload.get("partial")),
-            source_message_id=payload.get("source_message_id"),
-        )
-    except TypeError:
-        return None
-
-
-def _format_window(window: ConfirmationWindow) -> str:
-    if window.start_time and window.end_time:
-        return f"{window.display_date} {window.start_time}–{window.end_time}"
-    return window.display_date
-
-
-def _is_affirmative_reply(text: str) -> bool:
-    normalized = text.strip().lower()
-    if not normalized:
-        return False
-    if normalized in AFFIRMATIVE_TOKENS:
-        return True
-    negative_prefixes = ("can you", "could you", "would you", "please", "may you")
-    for token in AFFIRMATIVE_TOKENS:
-        if token in normalized:
-            if any(prefix in normalized for prefix in negative_prefixes) and "?" in normalized:
-                continue
-            return True
-    return False
-
-
-def _message_signals_confirmation(text: str) -> bool:
-    normalized = text.strip().lower()
-    if not normalized:
-        return False
-    if _is_affirmative_reply(normalized):
-        return True
-    for keyword in CONFIRMATION_KEYWORDS:
-        if keyword in normalized:
-            if "?" in normalized and any(prefix in normalized for prefix in ("can you", "could you")):
-                continue
-            return True
-    return False
-
-
-def _message_mentions_new_date(text: str) -> bool:
-    if not text.strip():
-        return False
-    detected = parse_first_date(text, fallback_year=datetime.utcnow().year)
-    return detected is not None
-
-
-def _should_auto_accept_first_date(event_entry: dict) -> bool:
-    requested_window = event_entry.get("requested_window") or {}
-    if requested_window.get("hash"):
-        return False
-    if event_entry.get("pending_date_confirmation"):
-        return False
-    if event_entry.get("chosen_date") and event_entry.get("date_confirmed"):
-        return False
-    return True
-
-
-def _reference_date_from_state(state: WorkflowState) -> date:
-    ts = state.message.ts
-    if ts:
-        try:
-            return datetime.fromisoformat(str(ts).replace("Z", "+00:00")).date()
-        except ValueError:
-            pass
-    return date.today()
-
-
-def _preferred_room(event_entry: dict) -> str | None:
-    """[Trigger] Helper to extract preferred room from requirements."""
-
-    requirements = event_entry.get("requirements") or {}
-    return requirements.get("preferred_room")
-
-
-def _resolve_confirmation_window(state: WorkflowState, event_entry: dict) -> Optional[ConfirmationWindow]:
-    """Resolve the requested window from the latest client message."""
-
-    user_info = state.user_info or {}
-    body_text = state.message.body or ""
-    subject_text = state.message.subject or ""
-
-    display_date, iso_date = _determine_date(user_info, body_text, subject_text, event_entry)
-    if not display_date or not iso_date:
-        return None
-
-    start_time = _normalize_time_value(user_info.get("start_time"))
-    end_time = _normalize_time_value(user_info.get("end_time"))
-
-    inherited_times = False
-
-    if not (start_time and end_time):
-        parsed_start, parsed_end, matched = parse_time_range(body_text)
-        if parsed_start and parsed_end:
-            start_time = f"{parsed_start.hour:02d}:{parsed_start.minute:02d}"
-            end_time = f"{parsed_end.hour:02d}:{parsed_end.minute:02d}"
-        elif matched and not start_time:
-            start_time = None
-
-    if not (start_time and end_time):
-        fallback = _existing_time_window(event_entry, iso_date)
-        if fallback:
-            start_time, end_time = fallback
-            inherited_times = True
-
-    partial = not (start_time and end_time)
-    start_iso = end_iso = None
-    if start_time and end_time:
-        start_iso, end_iso = build_window_iso(iso_date, _to_time(start_time), _to_time(end_time))
-
-    return ConfirmationWindow(
-        display_date=display_date,
-        iso_date=iso_date,
-        start_time=start_time,
-        end_time=end_time,
-        start_iso=start_iso,
-        end_iso=end_iso,
-        inherited_times=inherited_times,
-        partial=partial,
-        source_message_id=state.message.msg_id,
-    )
-
-
-def _determine_date(
-    user_info: Dict[str, Optional[str]],
-    body_text: str,
-    subject_text: str,
-    event_entry: dict,
-) -> Tuple[Optional[str], Optional[str]]:
-    """Determine the DD.MM.YYYY and ISO representations for the confirmed date."""
-
-    user_event_date = user_info.get("event_date")
-    if user_event_date and is_valid_ddmmyyyy(user_event_date):
-        iso_value = to_iso_date(user_event_date)
-        if iso_value:
-            return user_event_date, iso_value
-
-    iso_candidate = user_info.get("date")
-    if iso_candidate:
-        ddmmyyyy = format_iso_date_to_ddmmyyyy(iso_candidate)
-        if ddmmyyyy and is_valid_ddmmyyyy(ddmmyyyy):
-            return ddmmyyyy, iso_candidate
-
-    parsed = parse_first_date(body_text) or parse_first_date(subject_text)
-    if parsed:
-        return parsed.strftime("%d.%m.%Y"), parsed.isoformat()
-
-    pending = event_entry.get("pending_time_request") or {}
-    if pending.get("display_date") and pending.get("iso_date"):
-        return pending["display_date"], pending["iso_date"]
-
-    chosen_date = event_entry.get("chosen_date")
-    if chosen_date and is_valid_ddmmyyyy(chosen_date):
-        iso_value = to_iso_date(chosen_date)
-        if iso_value:
-            return chosen_date, iso_value
-    return None, None
-
-
-def _normalize_time_value(value: Optional[str]) -> Optional[str]:
-    if not value:
-        return None
-    text = str(value).strip()
-    if not text:
-        return None
-    text = text.replace(".", ":")
-    if ":" not in text:
-        if text.isdigit():
-            text = f"{int(text) % 24:02d}:00"
-        else:
-            return None
-    try:
-        parsed = datetime.strptime(text, "%H:%M").time()
-    except ValueError:
-        return None
-    return f"{parsed.hour:02d}:{parsed.minute:02d}"
-
-
-def _existing_time_window(event_entry: dict, iso_date: str) -> Optional[Tuple[str, str]]:
-    """Locate the last known window associated with the same date."""
-
-    requested = event_entry.get("requested_window") or {}
-    if requested.get("date_iso") == iso_date:
-        start = _normalize_time_value(requested.get("start_time"))
-        end = _normalize_time_value(requested.get("end_time"))
-        if start and end:
-            return start, end
-
-    requirements = event_entry.get("requirements") or {}
-    duration = requirements.get("event_duration") or {}
-    start = _normalize_time_value(duration.get("start"))
-    end = _normalize_time_value(duration.get("end"))
-    if start and end:
-        return start, end
-
-    event_data = event_entry.get("event_data") or {}
-    start = _normalize_time_value(event_data.get("Start Time"))
-    end = _normalize_time_value(event_data.get("End Time"))
-    if start and end:
-        return start, end
-
-    pending = event_entry.get("pending_time_request") or {}
-    if pending.get("iso_date") == iso_date:
-        start = _normalize_time_value(pending.get("start_time"))
-        end = _normalize_time_value(pending.get("end_time"))
-        if start and end:
-            return start, end
+    iso_date = state.user_info.get("date")
+    if iso_date:
+        canonical = format_iso_date_to_ddmmyyyy(iso_date)
+        if canonical:
+            return canonical
+    event_entry = state.event_entry or {}
+    stored_date = event_entry.get("chosen_date")
+    if stored_date and is_valid_ddmmyyyy(stored_date):
+        return stored_date
     return None
 
 
-def _handle_partial_confirmation(
-    state: WorkflowState,
-    event_entry: dict,
-    window: ConfirmationWindow,
-) -> GroupResult:
-    """Persist the date and request a time clarification without stalling the flow."""
+def _finalize_confirmation(state: WorkflowState, event_entry: dict, confirmed_date: str) -> GroupResult:
+    """[Trigger] Persist the confirmed date and route to the next step."""
 
-    event_entry.setdefault("event_data", {})["Event Date"] = window.display_date
-    _set_pending_time_state(event_entry, window)
+    state.event_id = event_entry.get("event_id")
+    tag_message(event_entry, state.message.msg_id)
 
-    state.user_info["event_date"] = window.display_date
-    state.user_info["date"] = window.iso_date
-
-    prompt = _with_greeting(
-        state,
-        f"Noted {window.display_date}. Preferred time? Examples: 14–18, 18–22.",
-    )
-    state.add_draft_message({"body": prompt, "step": 2, "topic": "date_time_clarification"})
-
+    event_entry.setdefault("event_data", {})["Event Date"] = confirmed_date
     update_event_metadata(
         event_entry,
-        chosen_date=window.display_date,
-        date_confirmed=False,
-        thread_state="Awaiting Client Response",
-        current_step=2,
-    )
-    write_stage(event_entry, current_step=WorkflowStep.STEP_2, subflow_group="date_confirmation")
-
-    state.set_thread_state("Awaiting Client Response")
-    state.extras["persist"] = True
-
-    payload = {
-        "client_id": state.client_id,
-        "event_id": event_entry.get("event_id"),
-        "intent": state.intent.value if state.intent else None,
-        "confidence": round(state.confidence or 0.0, 3),
-        "pending_time": True,
-        "event_date": window.display_date,
-        "draft_messages": state.draft_messages,
-        "thread_state": state.thread_state,
-        "context": state.context_snapshot,
-        "persisted": True,
-        "answered_question_first": True,
-    }
-    gatekeeper = refresh_gatekeeper(event_entry)
-    state.telemetry.answered_question_first = True
-    state.telemetry.gatekeeper_passed = dict(gatekeeper)
-    payload["gatekeeper_passed"] = dict(gatekeeper)
-    return GroupResult(action="date_time_clarification", payload=payload, halt=True)
-
-
-def _prompt_confirmation(
-    state: WorkflowState,
-    event_entry: dict,
-    window: ConfirmationWindow,
-) -> GroupResult:
-    formatted_window = _format_window(window)
-    lines = [
-        "INFO:",
-        f"- {formatted_window} is available on our side. Shall I continue?",
-        "",
-        "NEXT STEP:",
-        "- Reply \"yes\" to continue with Room Availability.",
-        "- Or share another day/time and I'll check again.",
-    ]
-    prompt = _with_greeting(state, "\n".join(lines))
-
-    draft_message = {
-        "body": prompt,
-        "step": 2,
-        "topic": "date_confirmation_pending",
-        "proposed_date": window.display_date,
-        "proposed_time": f"{window.start_time or ''}–{window.end_time or ''}".strip("–"),
-    }
-    state.add_draft_message(draft_message)
-
-    update_event_metadata(
-        event_entry,
-        current_step=2,
-        thread_state="Awaiting Client Response",
-        date_confirmed=False,
-    )
-    write_stage(event_entry, current_step=WorkflowStep.STEP_2, subflow_group="date_confirmation")
-    state.set_thread_state("Awaiting Client Response")
-    state.extras["persist"] = True
-
-    payload = {
-        "client_id": state.client_id,
-        "event_id": event_entry.get("event_id"),
-        "intent": state.intent.value if state.intent else None,
-        "confidence": round(state.confidence or 0.0, 3),
-        "pending_confirmation": True,
-        "proposed_date": window.iso_date,
-        "draft_messages": state.draft_messages,
-        "thread_state": state.thread_state,
-        "context": state.context_snapshot,
-        "persisted": True,
-        "answered_question_first": True,
-    }
-    gatekeeper = refresh_gatekeeper(event_entry)
-    payload["gatekeeper_passed"] = dict(gatekeeper)
-    state.telemetry.answered_question_first = True
-    state.telemetry.gatekeeper_passed = dict(gatekeeper)
-    return GroupResult(action="date_confirmation_pending", payload=payload, halt=True)
-
-
-def _finalize_confirmation(
-    state: WorkflowState,
-    event_entry: dict,
-    window: ConfirmationWindow,
-) -> GroupResult:
-    """Persist the requested window and trigger availability."""
-
-    state.event_id = event_entry.get("event_id")
-    tag_message(event_entry, window.source_message_id)
-    event_entry.setdefault("event_data", {})["Event Date"] = window.display_date
-    event_entry["event_data"]["Start Time"] = window.start_time
-    event_entry["event_data"]["End Time"] = window.end_time
-
-    requirements = dict(event_entry.get("requirements") or {})
-    requirements["event_duration"] = {"start": window.start_time, "end": window.end_time}
-    new_req_hash = requirements_hash(requirements)
-
-    state.user_info["event_date"] = window.display_date
-    state.user_info["date"] = window.iso_date
-    state.user_info["start_time"] = window.start_time
-    state.user_info["end_time"] = window.end_time
-
-    previous_window = event_entry.get("requested_window") or {}
-    new_hash = _window_hash(window.iso_date, window.start_iso, window.end_iso)
-    reuse_previous = previous_window.get("hash") == new_hash
-
-    requested_payload = {
-        "display_date": window.display_date,
-        "date_iso": window.iso_date,
-        "start_time": window.start_time,
-        "end_time": window.end_time,
-        "start": window.start_iso,
-        "end": window.end_iso,
-        "tz": "Europe/Zurich",
-        "hash": new_hash,
-        "times_inherited": window.inherited_times,
-        "source_message_id": window.source_message_id,
-        "updated_at": datetime.utcnow().replace(microsecond=0).isoformat() + "Z",
-        "cached": reuse_previous,
-    }
-    event_entry["requested_window"] = requested_payload
-    event_entry.pop("pending_time_request", None)
-
-    update_event_metadata(
-        event_entry,
-        chosen_date=window.display_date,
+        chosen_date=confirmed_date,
         date_confirmed=True,
-        requirements=requirements,
-        requirements_hash=new_req_hash,
         thread_state="In Progress",
     )
 
-    if not reuse_previous:
-        update_event_metadata(
-            event_entry,
-            room_eval_hash=None,
-            locked_room_id=None,
-        )
-
     caller_step = event_entry.get("caller_step")
     next_step = caller_step if caller_step else 3
-
     append_audit_entry(event_entry, 2, next_step, "date_confirmed")
     update_event_metadata(event_entry, current_step=next_step, caller_step=None)
-<<<<<<< HEAD
-    try:
-        next_stage = WorkflowStep(f"step_{next_step}")
-    except ValueError:
-        next_stage = WorkflowStep.STEP_3
-    write_stage(event_entry, current_step=next_stage, subflow_group=default_subflow(next_stage))
-
-    reply = compose_date_confirmation_reply(window.display_date, _preferred_room(event_entry))
-    reply = _with_greeting(state, reply)
-    state.add_draft_message(
-        {
-            "body": reply,
-            "step": 2,
-            "topic": "date_confirmation",
-            "date": window.display_date,
-        }
-    )
-=======
 
     reply = compose_date_confirmation_reply(confirmed_date, _preferred_room(event_entry))
     reply = append_footer(
@@ -915,17 +150,13 @@
         "date": confirmed_date,
     }
     state.add_draft_message(draft_message)
->>>>>>> 55a3463c
 
     if state.client and state.event_id:
         link_event_to_client(state.client, state.event_id)
 
-    _record_confirmation_log(event_entry, state, window, reuse_previous)
-
     state.set_thread_state("In Progress")
     state.current_step = next_step
     state.caller_step = None
-    state.subflow_group = default_subflow(next_stage)
     state.extras["persist"] = True
 
     payload = {
@@ -933,79 +164,18 @@
         "event_id": state.event_id,
         "intent": state.intent.value if state.intent else None,
         "confidence": round(state.confidence or 0.0, 3),
-        "event_date": window.display_date,
-        "requested_window": requested_payload,
+        "event_date": confirmed_date,
         "draft_messages": state.draft_messages,
         "thread_state": state.thread_state,
         "next_step": next_step,
-        "cache_reused": reuse_previous,
         "context": state.context_snapshot,
         "persisted": True,
-        "answered_question_first": True,
     }
-    gatekeeper = refresh_gatekeeper(event_entry)
-    state.telemetry.answered_question_first = True
-    state.telemetry.gatekeeper_passed = dict(gatekeeper)
-    payload["gatekeeper_passed"] = dict(gatekeeper)
-
-    promote_fields(
-        state,
-        event_entry,
-        {
-            ("date",): window.iso_date,
-            ("event_date",): window.display_date,
-            ("start_time",): window.start_time,
-            ("end_time",): window.end_time,
-        },
-        remove_deferred=["date_confirmation"],
-    )
     return GroupResult(action="date_confirmed", payload=payload)
 
 
-def _record_confirmation_log(
-    event_entry: dict,
-    state: WorkflowState,
-    window: ConfirmationWindow,
-    reused: bool,
-) -> None:
-    logs = event_entry.setdefault("logs", [])
-    details = {
-        "intent": state.intent.value if state.intent else None,
-        "requested_window": {
-            "date": window.iso_date,
-            "start": window.start_iso,
-            "end": window.end_iso,
-            "tz": "Europe/Zurich",
-        },
-        "times_inherited": window.inherited_times,
-        "source_message_id": window.source_message_id,
-        "reused": reused,
-    }
-    logs.append(
-        {
-            "ts": datetime.utcnow().replace(microsecond=0).isoformat() + "Z",
-            "actor": "workflow",
-            "action": "date_confirmed",
-            "details": details,
-        }
-    )
+def _preferred_room(event_entry: dict) -> str | None:
+    """[Trigger] Helper to extract preferred room from requirements."""
 
-
-def _window_hash(date_iso: str, start_iso: Optional[str], end_iso: Optional[str]) -> str:
-    payload = f"{date_iso}|{start_iso or ''}|{end_iso or ''}"
-    return hashlib.sha256(payload.encode("utf-8")).hexdigest()
-
-
-def _to_time(value: str) -> time:
-    return datetime.strptime(value, "%H:%M").time()
-
-
-def _set_pending_time_state(event_entry: dict, window: ConfirmationWindow) -> None:
-    event_entry["pending_time_request"] = {
-        "display_date": window.display_date,
-        "iso_date": window.iso_date,
-        "start_time": window.start_time,
-        "end_time": window.end_time,
-        "source_message_id": window.source_message_id,
-        "created_at": datetime.utcnow().replace(microsecond=0).isoformat() + "Z",
-    }+    requirements = event_entry.get("requirements") or {}
+    return requirements.get("preferred_room")