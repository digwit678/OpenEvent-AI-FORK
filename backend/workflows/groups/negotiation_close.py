from __future__ import annotations

import re
from datetime import datetime, timezone
from typing import Any, Dict, List, Optional

from backend.domain import TaskType
from backend.workflows.common.prompts import append_footer
from backend.workflows.common.requirements import merge_client_profile
from backend.workflows.common.types import GroupResult, WorkflowState
from backend.workflows.io.database import append_audit_entry, update_event_metadata
from backend.workflows.io.tasks import enqueue_task
from backend.utils.profiler import profile_step

__all__ = ["process"]

MAX_COUNTERS = 3

ACCEPT_KEYWORDS = ("accept", "confirmed", "confirm", "looks good", "we agree", "approved")
DECLINE_KEYWORDS = ("decline", "reject", "cancel", "not move forward", "no longer", "pass")
COUNTER_KEYWORDS = ("discount", "lower", "reduce", "better price", "could you do", "counter", "budget")

_ACCEPT_PHRASES = (
    "confirm",
    "confirmed",
    "approve",
    "approved",
    "accept",
    "accepted",
    "we ll take",
    "we will take",
    "go ahead",
    "proceed",
    "lock it in",
    "lock it",
    "lock in",
    "book it",
    "looks good",
    "sounds good",
    "bestätigen",
    "bestätigt",
    "passt",
    "nehmen wir",
    "wir nehmen",
    "buchen",
    "buchen wir",
    "einverstanden",
    "genehmigt",
    "freigeben",
)

_NEGATING_PREFIXES = (
    "can you",
    "could you",
    "would you",
    "please",
    "kannst du",
    "würdest du",
    "kannst ihr",
    "könnt ihr",
    "we can",
    "we could",
    "can we",
    "could we",
)

_CONDITIONAL_TOKENS = ("if", "when", "unless", "falls", "wenn")

_DETAIL_KEYWORDS = (
    "billing",
    "invoice",
    "company",
    "address",
    "contact",
    "email",
    "phone",
    "vat",
    "tax number",
    "steuer",
    "rechnung",
)

_DETAIL_ACTION_VERBS = (
    "update",
    "use",
    "set",
    "change",
    "correct",
    "apply",
    "replace",
    "revise",
    "note",
    "adjust",
)

@profile_step("workflow.step5.negotiation")
def process(state: WorkflowState) -> GroupResult:
    """[Trigger] Step 5 — negotiation handling and close preparation."""

    event_entry = state.event_entry
    if not event_entry:
        payload = {
            "client_id": state.client_id,
            "event_id": None,
            "intent": state.intent.value if state.intent else None,
            "confidence": round(state.confidence or 0.0, 3),
            "reason": "missing_event",
            "context": state.context_snapshot,
        }
        return GroupResult(action="negotiation_missing_event", payload=payload, halt=True)

    state.current_step = 5
    negotiation_state = event_entry.setdefault(
        "negotiation_state", {"counter_count": 0, "manual_review_task_id": None}
    )
    pending_acceptance = bool(negotiation_state.get("pending_acceptance"))

    if merge_client_profile(event_entry, state.user_info or {}):
        state.extras["persist"] = True

    message_text = (state.message.body or "").strip()
    structural = _detect_structural_change(state.user_info, event_entry)
    if not structural:
        structural = _detect_profile_update(message_text)
    if structural:
        classification = "counter"
    else:
        pending_ready = pending_acceptance and not _acceptance_invariants(event_entry)
        if pending_ready:
            classification = "accept"
        elif _detect_accept(message_text):
            classification = "accept"
        elif _detect_decline(message_text):
            classification = "decline"
        elif _detect_counter(message_text):
            classification = "counter"
        else:
            classification = "clarification"
    if structural:
        target_step, reason = structural
        update_event_metadata(event_entry, caller_step=5, current_step=target_step)
        append_audit_entry(event_entry, 5, target_step, reason)
        negotiation_state["counter_count"] = 0
        state.caller_step = 5
        state.current_step = target_step
        if target_step in {2, 3}:
            state.set_thread_state("Awaiting Client Response")
        else:
            state.set_thread_state("In Progress")
        state.extras["persist"] = True
        payload = {
            "client_id": state.client_id,
            "event_id": event_entry.get("event_id"),
            "intent": state.intent.value if state.intent else None,
            "confidence": round(state.confidence or 0.0, 3),
            "reason": reason,
            "target_step": target_step,
            "context": state.context_snapshot,
            "persisted": True,
        }
        return GroupResult(action="negotiation_detour", payload=payload, halt=False)

    if classification == "accept":
        missing = _acceptance_invariants(event_entry)
        if missing:
            draft = _build_acceptance_missing_draft(missing)
            state.add_draft_message(draft)
            state.telemetry.missing_fields = list(missing)
            state.telemetry.final_action = "needs_details"
            update_event_metadata(event_entry, current_step=6, thread_state="Awaiting Client Response")
            state.current_step = 6
            state.set_thread_state("Awaiting Client Response")
            state.extras["persist"] = True
            negotiation_state["pending_acceptance"] = True
            payload = {
                "client_id": state.client_id,
                "event_id": event_entry.get("event_id"),
                "intent": state.intent.value if state.intent else None,
                "confidence": round(state.confidence or 0.0, 3),
                "draft_messages": state.draft_messages,
                "thread_state": state.thread_state,
                "context": state.context_snapshot,
                "persisted": True,
            }
            return GroupResult(action="transition_blocked", payload=payload, halt=True)

        response = _handle_accept(event_entry)
        state.add_draft_message(response["draft"])
        event_entry["offer_gate_ready"] = False
        append_audit_entry(event_entry, 5, 6, "offer_accepted")
        negotiation_state["counter_count"] = 0
        negotiation_state["pending_acceptance"] = False
        update_event_metadata(event_entry, current_step=6, thread_state="In Progress")
        state.current_step = 6
        state.set_thread_state("In Progress")
        state.telemetry.final_action = "accepted"
        state.telemetry.buttons_rendered = True
        state.telemetry.buttons_enabled = True
        state.extras["persist"] = True
        task_payload = {
            "reason": "offer_accepted",
            "offer_id": response["offer_id"],
            "total_amount": response.get("total_amount"),
            "room": event_entry.get("locked_room_id"),
            "date": event_entry.get("chosen_date"),
        }
        task_id = enqueue_task(
            state.db,
            TaskType.ROUTE_POST_OFFER,
            state.client_id or "",
            event_entry.get("event_id"),
            task_payload,
        )
        payload = {
            "client_id": state.client_id,
            "event_id": event_entry.get("event_id"),
            "intent": state.intent.value if state.intent else None,
            "confidence": round(state.confidence or 0.0, 3),
            "offer_id": response["offer_id"],
            "draft_messages": state.draft_messages,
            "thread_state": state.thread_state,
            "context": state.context_snapshot,
            "persisted": True,
            "send_offer_task_id": task_id,
            "buttons_rendered": True,
            "buttons_enabled": True,
        }
        return GroupResult(action="negotiation_accept", payload=payload, halt=False)

    if classification == "decline":
        response = _handle_decline(event_entry)
        state.add_draft_message(response)
        state.telemetry.buttons_rendered = True
        state.telemetry.buttons_enabled = False
        append_audit_entry(event_entry, 5, 7, "offer_declined")
        negotiation_state["counter_count"] = 0
        update_event_metadata(event_entry, current_step=7, thread_state="In Progress")
        state.current_step = 7
        state.set_thread_state("In Progress")
        state.extras["persist"] = True
        payload = {
            "client_id": state.client_id,
            "event_id": event_entry.get("event_id"),
            "intent": state.intent.value if state.intent else None,
            "confidence": round(state.confidence or 0.0, 3),
            "draft_messages": state.draft_messages,
            "thread_state": state.thread_state,
            "context": state.context_snapshot,
            "persisted": True,
            "buttons_rendered": True,
            "buttons_enabled": False,
        }
        return GroupResult(action="negotiation_decline", payload=payload, halt=False)

    if classification == "counter":
        negotiation_state["counter_count"] = int(negotiation_state.get("counter_count") or 0) + 1
        if negotiation_state["counter_count"] > MAX_COUNTERS:
            manual_id = negotiation_state.get("manual_review_task_id")
            if not manual_id:
                manual_payload = {
                    "reason": "negotiation_counter_limit",
                    "message_preview": message_text[:160],
                }
                manual_id = enqueue_task(
                    state.db,
                    TaskType.MANUAL_REVIEW,
                    state.client_id or "",
                    event_entry.get("event_id"),
                    manual_payload,
                )
                negotiation_state["manual_review_task_id"] = manual_id
            draft = {
                "body": append_footer(
                    "Thanks for the suggestions — I’ve escalated this to our manager to review pricing. "
                    "We’ll get back to you shortly.",
                    step=5,
                    next_step=5,
                    thread_state="Awaiting Client Response",
                ),
                "step": 5,
                "topic": "negotiation_manual_review",
                "requires_approval": True,
            }
            state.add_draft_message(draft)
            update_event_metadata(event_entry, current_step=5, thread_state="Awaiting Client Response")
            state.set_thread_state("Awaiting Client Response")
            state.extras["persist"] = True
            payload = {
                "client_id": state.client_id,
                "event_id": event_entry.get("event_id"),
                "intent": state.intent.value if state.intent else None,
                "confidence": round(state.confidence or 0.0, 3),
                "draft_messages": state.draft_messages,
                "thread_state": state.thread_state,
                "context": state.context_snapshot,
                "persisted": True,
                "manual_review_task_id": manual_id,
            }
            return GroupResult(action="negotiation_manual_review", payload=payload, halt=True)

        update_event_metadata(event_entry, caller_step=5, current_step=4)
        append_audit_entry(event_entry, 5, 4, "negotiation_counter")
        state.caller_step = 5
        state.current_step = 4
        state.set_thread_state("In Progress")
        state.extras["persist"] = True
        payload = {
            "client_id": state.client_id,
            "event_id": event_entry.get("event_id"),
            "intent": state.intent.value if state.intent else None,
            "confidence": round(state.confidence or 0.0, 3),
            "counter_count": negotiation_state["counter_count"],
            "context": state.context_snapshot,
            "persisted": True,
        }
        return GroupResult(action="negotiation_counter", payload=payload, halt=False)

    # Clarification by default.
    clarification = {
        "body": append_footer(
            "Happy to clarify any part of the proposal — let me know which detail you’d like more information on.",
            step=5,
            next_step=5,
            thread_state="Awaiting Client Response",
        ),
        "step": 5,
        "topic": "negotiation_clarification",
        "requires_approval": True,
    }
    state.add_draft_message(clarification)
    update_event_metadata(event_entry, current_step=5, thread_state="Awaiting Client Response")
    state.set_thread_state("Awaiting Client Response")
    state.extras["persist"] = True
    payload = {
        "client_id": state.client_id,
        "event_id": event_entry.get("event_id"),
        "intent": state.intent.value if state.intent else None,
        "confidence": round(state.confidence or 0.0, 3),
        "draft_messages": state.draft_messages,
        "thread_state": state.thread_state,
        "context": state.context_snapshot,
        "persisted": True,
    }
    return GroupResult(action="negotiation_clarification", payload=payload, halt=True)

def _detect_structural_change(user_info: Dict[str, Any], event_entry: Dict[str, Any]) -> Optional[tuple[int, str]]:
    new_iso_date = user_info.get("date")
    new_ddmmyyyy = user_info.get("event_date")
    if new_iso_date or new_ddmmyyyy:
        candidate = new_ddmmyyyy or _iso_to_ddmmyyyy(new_iso_date)
        if candidate and candidate != event_entry.get("chosen_date"):
            return 2, "negotiation_changed_date"

    new_room = user_info.get("room")
    if new_room and new_room != event_entry.get("locked_room_id"):
        return 3, "negotiation_changed_room"

    participants = user_info.get("participants")
    req = event_entry.get("requirements") or {}
    if participants and participants != req.get("number_of_participants"):
        return 3, "negotiation_changed_participants"

    products_add = user_info.get("products_add")
    products_remove = user_info.get("products_remove")
    if products_add or products_remove:
        return 4, "negotiation_changed_products"

    return None


def _acceptance_invariants(event_entry: Dict[str, Any]) -> List[str]:
    missing: List[str] = []
    if not (event_entry.get("chosen_date")):
        missing.append("date")
    if not event_entry.get("date_confirmed"):
        missing.append("date_confirmation")
    if not event_entry.get("locked_room_id"):
        missing.append("room")
    return missing


def _build_acceptance_missing_draft(missing: List[str]) -> Dict[str, Any]:
    lines: List[str] = []
    if "date" in missing or "date_confirmation" in missing:
        lines.append("We still need a confirmed event date before I can finalise everything.")
    if "room" in missing:
        lines.append("Let me know which room you'd like me to lock so I can complete the paperwork.")
    if not lines:
        lines.append("Share the remaining details and I'll finalise the offer right away.")
    info = "INFO:\n" + "\n".join(f"- {entry}" for entry in lines)
    next_step = "NEXT STEP:\n- Share the missing details so I can finalise the offer."
    body = f"{info}\n\n{next_step}"
    return {
        "body": body,
        "step": 5,
        "topic": "negotiation_missing_details",
        "requires_approval": True,
    }


def _handle_accept(event_entry: Dict[str, Any]) -> Dict[str, Any]:
    offers = event_entry.get("offers") or []
    offer_id = event_entry.get("current_offer_id")
    timestamp = datetime.now(timezone.utc).replace(microsecond=0).isoformat()
    total_amount = None
    for offer in offers:
        if offer.get("offer_id") == offer_id:
            offer["status"] = "Accepted"
            offer["accepted_at"] = timestamp
            total_amount = offer.get("total_amount")
    event_entry["offer_status"] = "Accepted"
    draft = {
<<<<<<< HEAD
        "body": (
            "Thank you for confirming — I'll finalise the paperwork now."
            "\n\nNEXT STEP:\n- We’ll prepare the final offer for approval and sending."
=======
        "body": append_footer(
            "Fantastic — I’ve noted your acceptance. I’ll lock everything in now and send the final confirmation shortly.",
            step=5,
            next_step=6,
            thread_state="In Progress",
>>>>>>> 55a3463c
        ),
        "step": 5,
        "topic": "negotiation_accept",
        "requires_approval": True,
    }
    return {"offer_id": offer_id, "draft": draft, "total_amount": total_amount}


def _handle_decline(event_entry: Dict[str, Any]) -> Dict[str, Any]:
    offers = event_entry.get("offers") or []
    offer_id = event_entry.get("current_offer_id")
    timestamp = datetime.now(timezone.utc).replace(microsecond=0).isoformat()
    for offer in offers:
        if offer.get("offer_id") == offer_id:
            offer["status"] = "Declined"
            offer["declined_at"] = timestamp
    event_entry["offer_status"] = "Declined"
    return {
        "body": append_footer(
            "Thank you for letting me know. I’ve noted the cancellation — we’d be happy to help with future events anytime.",
            step=5,
            next_step=7,
            thread_state="In Progress",
        ),
        "step": 5,
        "topic": "negotiation_decline",
        "requires_approval": True,
    }


def _iso_to_ddmmyyyy(raw: Optional[str]) -> Optional[str]:
    if not raw:
        return None
    match = re.fullmatch(r"(\d{4})-(\d{2})-(\d{2})", raw.strip())
    if not match:
        return None
    year, month, day = match.groups()
    return f"{day}.{month}.{year}"

def _normalize_text(text: str) -> str:
    if not text:
        return ""
    lowered = text.lower()
    cleaned = re.sub(r"[^\w\s]", " ", lowered, flags=re.UNICODE)
    return re.sub(r"\s+", " ", cleaned).strip()


def _has_negating_prefix(norm_text: str, start_idx: int) -> bool:
    prefix = norm_text[:start_idx].strip()
    if not prefix:
        return False
    tokens = prefix.split()
    if tokens and tokens[-1] in _CONDITIONAL_TOKENS:
        return True
    if len(tokens) >= 2 and " ".join(tokens[-2:]) in {"if we", "if you", "wenn wir", "wenn du"}:
        return True
    last_two = " ".join(tokens[-2:]) if len(tokens) >= 2 else ""
    last_three = " ".join(tokens[-3:]) if len(tokens) >= 3 else ""
    if last_two in _NEGATING_PREFIXES or last_three in _NEGATING_PREFIXES:
        return True
    last_one = tokens[-1]
    return last_one in _NEGATING_PREFIXES


def _has_conditional_suffix(norm_text: str, end_idx: int) -> bool:
    remainder = norm_text[end_idx:].strip()
    if not remainder:
        return False
    words = remainder.split()
    if not words:
        return False
    first_two = " ".join(words[:2])
    if words[0] in _CONDITIONAL_TOKENS or first_two in {"if we", "if you", "wenn wir", "wenn du"}:
        return True
    for token in _CONDITIONAL_TOKENS:
        if f" {token} " in remainder:
            return True
    return False


def _has_word_boundaries(norm_text: str, start_idx: int, end_idx: int) -> bool:
    before_ok = start_idx == 0 or norm_text[start_idx - 1] == " "
    after_ok = end_idx == len(norm_text) or norm_text[end_idx] == " "
    return before_ok and after_ok


def _detect_profile_update(message_text: str) -> Optional[tuple[int, str]]:
    raw = message_text or ""
    norm = _normalize_text(raw)
    if not norm:
        return None
    if any(keyword in norm for keyword in _DETAIL_KEYWORDS):
        if any(verb in norm for verb in _DETAIL_ACTION_VERBS):
            has_numeric = any(ch.isdigit() for ch in raw)
            has_email = "@" in raw
            if has_numeric or has_email:
                return 4, "negotiation_updated_details"
    return None


def _detect_accept(message_text: str) -> bool:
    norm = _normalize_text(message_text)
    if not norm:
        return False
    for phrase in _ACCEPT_PHRASES:
        idx = norm.find(phrase)
        while idx != -1:
            end_idx = idx + len(phrase)
            if (
                _has_word_boundaries(norm, idx, end_idx)
                and not _has_negating_prefix(norm, idx)
                and not _has_conditional_suffix(norm, end_idx)
            ):
                return True
            idx = norm.find(phrase, end_idx)
    return False


def _detect_decline(message_text: str) -> bool:
    norm = _normalize_text(message_text)
    if not norm:
        return False
    for keyword in DECLINE_KEYWORDS:
        if keyword in norm:
            return True
    return False


def _detect_counter(message_text: str) -> bool:
    norm = _normalize_text(message_text)
    if not norm:
        return False
    for keyword in COUNTER_KEYWORDS:
        if keyword in norm:
            return True
    if re.search(r"\b\d+\s*(?:percent|%|personen|gäste)\b", norm):
        return True
    lowered = message_text.lower()
    if re.search(r"\bchf\s*\d", lowered):
        return True
    if re.search(r"\d+\s*(?:franc|price|total)", lowered):
        return True
    return False<|MERGE_RESOLUTION|>--- conflicted
+++ resolved
@@ -2,7 +2,7 @@
 
 import re
 from datetime import datetime, timezone
-from typing import Any, Dict, List, Optional
+from typing import Any, Dict, Optional
 
 from backend.domain import TaskType
 from backend.workflows.common.prompts import append_footer
@@ -20,78 +20,6 @@
 DECLINE_KEYWORDS = ("decline", "reject", "cancel", "not move forward", "no longer", "pass")
 COUNTER_KEYWORDS = ("discount", "lower", "reduce", "better price", "could you do", "counter", "budget")
 
-_ACCEPT_PHRASES = (
-    "confirm",
-    "confirmed",
-    "approve",
-    "approved",
-    "accept",
-    "accepted",
-    "we ll take",
-    "we will take",
-    "go ahead",
-    "proceed",
-    "lock it in",
-    "lock it",
-    "lock in",
-    "book it",
-    "looks good",
-    "sounds good",
-    "bestätigen",
-    "bestätigt",
-    "passt",
-    "nehmen wir",
-    "wir nehmen",
-    "buchen",
-    "buchen wir",
-    "einverstanden",
-    "genehmigt",
-    "freigeben",
-)
-
-_NEGATING_PREFIXES = (
-    "can you",
-    "could you",
-    "would you",
-    "please",
-    "kannst du",
-    "würdest du",
-    "kannst ihr",
-    "könnt ihr",
-    "we can",
-    "we could",
-    "can we",
-    "could we",
-)
-
-_CONDITIONAL_TOKENS = ("if", "when", "unless", "falls", "wenn")
-
-_DETAIL_KEYWORDS = (
-    "billing",
-    "invoice",
-    "company",
-    "address",
-    "contact",
-    "email",
-    "phone",
-    "vat",
-    "tax number",
-    "steuer",
-    "rechnung",
-)
-
-_DETAIL_ACTION_VERBS = (
-    "update",
-    "use",
-    "set",
-    "change",
-    "correct",
-    "apply",
-    "replace",
-    "revise",
-    "note",
-    "adjust",
-)
 
 @profile_step("workflow.step5.negotiation")
 def process(state: WorkflowState) -> GroupResult:
@@ -113,29 +41,14 @@
     negotiation_state = event_entry.setdefault(
         "negotiation_state", {"counter_count": 0, "manual_review_task_id": None}
     )
-    pending_acceptance = bool(negotiation_state.get("pending_acceptance"))
 
     if merge_client_profile(event_entry, state.user_info or {}):
         state.extras["persist"] = True
 
     message_text = (state.message.body or "").strip()
+    classification = _classify_message(message_text)
     structural = _detect_structural_change(state.user_info, event_entry)
-    if not structural:
-        structural = _detect_profile_update(message_text)
-    if structural:
-        classification = "counter"
-    else:
-        pending_ready = pending_acceptance and not _acceptance_invariants(event_entry)
-        if pending_ready:
-            classification = "accept"
-        elif _detect_accept(message_text):
-            classification = "accept"
-        elif _detect_decline(message_text):
-            classification = "decline"
-        elif _detect_counter(message_text):
-            classification = "counter"
-        else:
-            classification = "clarification"
+
     if structural:
         target_step, reason = structural
         update_event_metadata(event_entry, caller_step=5, current_step=target_step)
@@ -161,56 +74,14 @@
         return GroupResult(action="negotiation_detour", payload=payload, halt=False)
 
     if classification == "accept":
-        missing = _acceptance_invariants(event_entry)
-        if missing:
-            draft = _build_acceptance_missing_draft(missing)
-            state.add_draft_message(draft)
-            state.telemetry.missing_fields = list(missing)
-            state.telemetry.final_action = "needs_details"
-            update_event_metadata(event_entry, current_step=6, thread_state="Awaiting Client Response")
-            state.current_step = 6
-            state.set_thread_state("Awaiting Client Response")
-            state.extras["persist"] = True
-            negotiation_state["pending_acceptance"] = True
-            payload = {
-                "client_id": state.client_id,
-                "event_id": event_entry.get("event_id"),
-                "intent": state.intent.value if state.intent else None,
-                "confidence": round(state.confidence or 0.0, 3),
-                "draft_messages": state.draft_messages,
-                "thread_state": state.thread_state,
-                "context": state.context_snapshot,
-                "persisted": True,
-            }
-            return GroupResult(action="transition_blocked", payload=payload, halt=True)
-
         response = _handle_accept(event_entry)
         state.add_draft_message(response["draft"])
-        event_entry["offer_gate_ready"] = False
         append_audit_entry(event_entry, 5, 6, "offer_accepted")
         negotiation_state["counter_count"] = 0
-        negotiation_state["pending_acceptance"] = False
         update_event_metadata(event_entry, current_step=6, thread_state="In Progress")
         state.current_step = 6
         state.set_thread_state("In Progress")
-        state.telemetry.final_action = "accepted"
-        state.telemetry.buttons_rendered = True
-        state.telemetry.buttons_enabled = True
-        state.extras["persist"] = True
-        task_payload = {
-            "reason": "offer_accepted",
-            "offer_id": response["offer_id"],
-            "total_amount": response.get("total_amount"),
-            "room": event_entry.get("locked_room_id"),
-            "date": event_entry.get("chosen_date"),
-        }
-        task_id = enqueue_task(
-            state.db,
-            TaskType.ROUTE_POST_OFFER,
-            state.client_id or "",
-            event_entry.get("event_id"),
-            task_payload,
-        )
+        state.extras["persist"] = True
         payload = {
             "client_id": state.client_id,
             "event_id": event_entry.get("event_id"),
@@ -221,17 +92,12 @@
             "thread_state": state.thread_state,
             "context": state.context_snapshot,
             "persisted": True,
-            "send_offer_task_id": task_id,
-            "buttons_rendered": True,
-            "buttons_enabled": True,
         }
         return GroupResult(action="negotiation_accept", payload=payload, halt=False)
 
     if classification == "decline":
         response = _handle_decline(event_entry)
         state.add_draft_message(response)
-        state.telemetry.buttons_rendered = True
-        state.telemetry.buttons_enabled = False
         append_audit_entry(event_entry, 5, 7, "offer_declined")
         negotiation_state["counter_count"] = 0
         update_event_metadata(event_entry, current_step=7, thread_state="In Progress")
@@ -247,8 +113,6 @@
             "thread_state": state.thread_state,
             "context": state.context_snapshot,
             "persisted": True,
-            "buttons_rendered": True,
-            "buttons_enabled": False,
         }
         return GroupResult(action="negotiation_decline", payload=payload, halt=False)
 
@@ -343,6 +207,22 @@
     }
     return GroupResult(action="negotiation_clarification", payload=payload, halt=True)
 
+
+def _classify_message(message_text: str) -> str:
+    lowered = message_text.lower()
+    if any(keyword in lowered for keyword in ACCEPT_KEYWORDS):
+        return "accept"
+    if any(keyword in lowered for keyword in DECLINE_KEYWORDS):
+        return "decline"
+    if any(keyword in lowered for keyword in COUNTER_KEYWORDS):
+        return "counter"
+    if re.search(r"\bchf\s*\d", lowered) or re.search(r"\d+\s*(?:franc|price|total)", lowered):
+        return "counter"
+    if "?" in lowered:
+        return "clarification"
+    return "clarification"
+
+
 def _detect_structural_change(user_info: Dict[str, Any], event_entry: Dict[str, Any]) -> Optional[tuple[int, str]]:
     new_iso_date = user_info.get("date")
     new_ddmmyyyy = user_info.get("event_date")
@@ -368,65 +248,27 @@
     return None
 
 
-def _acceptance_invariants(event_entry: Dict[str, Any]) -> List[str]:
-    missing: List[str] = []
-    if not (event_entry.get("chosen_date")):
-        missing.append("date")
-    if not event_entry.get("date_confirmed"):
-        missing.append("date_confirmation")
-    if not event_entry.get("locked_room_id"):
-        missing.append("room")
-    return missing
-
-
-def _build_acceptance_missing_draft(missing: List[str]) -> Dict[str, Any]:
-    lines: List[str] = []
-    if "date" in missing or "date_confirmation" in missing:
-        lines.append("We still need a confirmed event date before I can finalise everything.")
-    if "room" in missing:
-        lines.append("Let me know which room you'd like me to lock so I can complete the paperwork.")
-    if not lines:
-        lines.append("Share the remaining details and I'll finalise the offer right away.")
-    info = "INFO:\n" + "\n".join(f"- {entry}" for entry in lines)
-    next_step = "NEXT STEP:\n- Share the missing details so I can finalise the offer."
-    body = f"{info}\n\n{next_step}"
-    return {
-        "body": body,
-        "step": 5,
-        "topic": "negotiation_missing_details",
-        "requires_approval": True,
-    }
-
-
 def _handle_accept(event_entry: Dict[str, Any]) -> Dict[str, Any]:
     offers = event_entry.get("offers") or []
     offer_id = event_entry.get("current_offer_id")
     timestamp = datetime.now(timezone.utc).replace(microsecond=0).isoformat()
-    total_amount = None
     for offer in offers:
         if offer.get("offer_id") == offer_id:
             offer["status"] = "Accepted"
             offer["accepted_at"] = timestamp
-            total_amount = offer.get("total_amount")
     event_entry["offer_status"] = "Accepted"
     draft = {
-<<<<<<< HEAD
-        "body": (
-            "Thank you for confirming — I'll finalise the paperwork now."
-            "\n\nNEXT STEP:\n- We’ll prepare the final offer for approval and sending."
-=======
         "body": append_footer(
             "Fantastic — I’ve noted your acceptance. I’ll lock everything in now and send the final confirmation shortly.",
             step=5,
             next_step=6,
             thread_state="In Progress",
->>>>>>> 55a3463c
         ),
         "step": 5,
         "topic": "negotiation_accept",
         "requires_approval": True,
     }
-    return {"offer_id": offer_id, "draft": draft, "total_amount": total_amount}
+    return {"offer_id": offer_id, "draft": draft}
 
 
 def _handle_decline(event_entry: Dict[str, Any]) -> Dict[str, Any]:
@@ -458,109 +300,4 @@
     if not match:
         return None
     year, month, day = match.groups()
-    return f"{day}.{month}.{year}"
-
-def _normalize_text(text: str) -> str:
-    if not text:
-        return ""
-    lowered = text.lower()
-    cleaned = re.sub(r"[^\w\s]", " ", lowered, flags=re.UNICODE)
-    return re.sub(r"\s+", " ", cleaned).strip()
-
-
-def _has_negating_prefix(norm_text: str, start_idx: int) -> bool:
-    prefix = norm_text[:start_idx].strip()
-    if not prefix:
-        return False
-    tokens = prefix.split()
-    if tokens and tokens[-1] in _CONDITIONAL_TOKENS:
-        return True
-    if len(tokens) >= 2 and " ".join(tokens[-2:]) in {"if we", "if you", "wenn wir", "wenn du"}:
-        return True
-    last_two = " ".join(tokens[-2:]) if len(tokens) >= 2 else ""
-    last_three = " ".join(tokens[-3:]) if len(tokens) >= 3 else ""
-    if last_two in _NEGATING_PREFIXES or last_three in _NEGATING_PREFIXES:
-        return True
-    last_one = tokens[-1]
-    return last_one in _NEGATING_PREFIXES
-
-
-def _has_conditional_suffix(norm_text: str, end_idx: int) -> bool:
-    remainder = norm_text[end_idx:].strip()
-    if not remainder:
-        return False
-    words = remainder.split()
-    if not words:
-        return False
-    first_two = " ".join(words[:2])
-    if words[0] in _CONDITIONAL_TOKENS or first_two in {"if we", "if you", "wenn wir", "wenn du"}:
-        return True
-    for token in _CONDITIONAL_TOKENS:
-        if f" {token} " in remainder:
-            return True
-    return False
-
-
-def _has_word_boundaries(norm_text: str, start_idx: int, end_idx: int) -> bool:
-    before_ok = start_idx == 0 or norm_text[start_idx - 1] == " "
-    after_ok = end_idx == len(norm_text) or norm_text[end_idx] == " "
-    return before_ok and after_ok
-
-
-def _detect_profile_update(message_text: str) -> Optional[tuple[int, str]]:
-    raw = message_text or ""
-    norm = _normalize_text(raw)
-    if not norm:
-        return None
-    if any(keyword in norm for keyword in _DETAIL_KEYWORDS):
-        if any(verb in norm for verb in _DETAIL_ACTION_VERBS):
-            has_numeric = any(ch.isdigit() for ch in raw)
-            has_email = "@" in raw
-            if has_numeric or has_email:
-                return 4, "negotiation_updated_details"
-    return None
-
-
-def _detect_accept(message_text: str) -> bool:
-    norm = _normalize_text(message_text)
-    if not norm:
-        return False
-    for phrase in _ACCEPT_PHRASES:
-        idx = norm.find(phrase)
-        while idx != -1:
-            end_idx = idx + len(phrase)
-            if (
-                _has_word_boundaries(norm, idx, end_idx)
-                and not _has_negating_prefix(norm, idx)
-                and not _has_conditional_suffix(norm, end_idx)
-            ):
-                return True
-            idx = norm.find(phrase, end_idx)
-    return False
-
-
-def _detect_decline(message_text: str) -> bool:
-    norm = _normalize_text(message_text)
-    if not norm:
-        return False
-    for keyword in DECLINE_KEYWORDS:
-        if keyword in norm:
-            return True
-    return False
-
-
-def _detect_counter(message_text: str) -> bool:
-    norm = _normalize_text(message_text)
-    if not norm:
-        return False
-    for keyword in COUNTER_KEYWORDS:
-        if keyword in norm:
-            return True
-    if re.search(r"\b\d+\s*(?:percent|%|personen|gäste)\b", norm):
-        return True
-    lowered = message_text.lower()
-    if re.search(r"\bchf\s*\d", lowered):
-        return True
-    if re.search(r"\d+\s*(?:franc|price|total)", lowered):
-        return True
-    return False+    return f"{day}.{month}.{year}"