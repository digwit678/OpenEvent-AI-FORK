from __future__ import annotations

import re
from datetime import datetime, timedelta
from typing import Any, Dict, List, Optional, Tuple

<<<<<<< HEAD
from backend.domain import EventStatus, IntentLabel
from backend.workflows.common.billing import (
    billing_prompt_for_missing_fields,
    missing_billing_fields,
    update_billing_details,
)
from backend.workflows.common.capture import capture_user_fields, promote_billing_from_captured
=======
from backend.domain import EventStatus
from backend.workflows.common.prompts import append_footer
>>>>>>> 55a3463c
from backend.workflows.common.requirements import merge_client_profile
from backend.workflows.common.room_rules import site_visit_allowed
from backend.workflows.common.types import GroupResult, WorkflowState
from backend.workflows.io.database import append_audit_entry, update_event_metadata
from backend.utils.profiler import profile_step
from backend.workflows.common.gatekeeper import explain_step7_gate, refresh_gatekeeper

__workflow_role__ = "trigger"


CONFIRM_KEYWORDS = ("confirm", "go ahead", "locked", "booked", "ready to proceed", "accept")
RESERVE_KEYWORDS = ("reserve", "hold", "pencil", "option")
VISIT_KEYWORDS = ("visit", "tour", "view", "walkthrough", "see the space", "stop by")
DECLINE_KEYWORDS = ("cancel", "decline", "not interested", "no longer", "won't proceed")
CHANGE_KEYWORDS = ("change", "adjust", "different", "increase", "decrease", "move", "switch")
QUESTION_KEYWORDS = ("could", "would", "do you", "can you")


@profile_step("workflow.step7.confirmation")
def process(state: WorkflowState) -> GroupResult:
    """[Trigger] Step 7 — final confirmation handling with deposit/site-visit flows."""

    event_entry = state.event_entry
    if not event_entry:
        payload = {
            "client_id": state.client_id,
            "event_id": None,
            "intent": state.intent.value if state.intent else None,
            "confidence": round(state.confidence or 0.0, 3),
            "reason": "missing_event",
            "context": state.context_snapshot,
        }
        return GroupResult(action="confirmation_missing_event", payload=payload, halt=True)

    if merge_client_profile(event_entry, state.user_info or {}):
        state.extras["persist"] = True

    state.current_step = 7
    state.telemetry.final_action = "none"
    conf_state = event_entry.setdefault("confirmation_state", {"pending": None, "last_response_type": None})

    if state.user_info.get("hil_approve_step") == 7:
        return _process_hil_confirmation(state, event_entry)

    capture_user_fields(state, current_step=7, source=state.message.msg_id)
    promote_billing_from_captured(state, event_entry)

    _sync_gate_context(state, event_entry)

    structural = _detect_structural_change(state.user_info, event_entry, state.intent)
    if structural:
        target_step, reason, details = structural
        return _launch_edit_detour(state, event_entry, target_step, reason, details)

    message_text = (state.message.body or "").strip()
    classification = _classify_message(message_text, event_entry)
    conf_state["last_response_type"] = classification

    if classification == "confirm":
        return _prepare_confirmation(state, event_entry)
    if classification == "deposit_paid":
        return _handle_deposit_paid(state, event_entry)
    if classification == "reserve":
        return _handle_reserve(state, event_entry)
    if classification == "site_visit":
        return _handle_site_visit(state, event_entry)
    if classification == "decline":
        return _handle_decline(state, event_entry)
    if classification == "change":
        # No structured change detected; fall back to clarification.
        return _handle_question(state)
    return _handle_question(state)


def _classify_message(message_text: str, event_entry: Dict[str, Any]) -> str:
    lowered = message_text.lower()

    deposit_state = event_entry.get("deposit_state") or {}
    if deposit_state.get("status") in {"requested", "awaiting_payment"}:
        if _contains_word(lowered, "deposit") and any(
            _contains_word(lowered, token) for token in ("paid", "sent", "transferred", "settled")
        ):
            return "deposit_paid"

    if _any_keyword_match(lowered, CONFIRM_KEYWORDS):
        return "confirm"
    if _any_keyword_match(lowered, VISIT_KEYWORDS):
        return "site_visit"
    if _any_keyword_match(lowered, RESERVE_KEYWORDS):
        return "reserve"
    if _any_keyword_match(lowered, DECLINE_KEYWORDS):
        return "decline"
    if _any_keyword_match(lowered, CHANGE_KEYWORDS):
        return "change"
    if "?" in lowered or any(token in lowered for token in QUESTION_KEYWORDS):
        return "question"
    return "question"


def _detect_structural_change(
    user_info: Dict[str, Any],
    event_entry: Dict[str, Any],
    intent: Optional[IntentLabel],
) -> Optional[Tuple[int, str, Dict[str, Any]]]:
    new_iso_date = user_info.get("date")
    new_ddmmyyyy = user_info.get("event_date")
    if new_iso_date or new_ddmmyyyy:
        candidate = new_ddmmyyyy or _iso_to_ddmmyyyy(new_iso_date)
        if candidate and candidate != event_entry.get("chosen_date"):
            details = {
                "type": IntentLabel.EDIT_DATE.value,
                "previous": event_entry.get("chosen_date"),
                "new": candidate,
            }
            return 2, "confirmation_changed_date", details

    new_room = user_info.get("room")
    if new_room and new_room != event_entry.get("locked_room_id"):
        details = {
            "type": IntentLabel.EDIT_ROOM.value,
            "previous": event_entry.get("locked_room_id"),
            "new": new_room,
        }
        return 3, "confirmation_changed_room", details

    participants = user_info.get("participants")
    req = event_entry.get("requirements") or {}
    if participants and participants != req.get("number_of_participants"):
        details = {
            "type": IntentLabel.EDIT_REQUIREMENTS.value,
            "field": "number_of_participants",
            "previous": req.get("number_of_participants"),
            "new": participants,
        }
        return 3, "confirmation_changed_participants", details

    products_add = user_info.get("products_add")
    products_remove = user_info.get("products_remove")
    if products_add or products_remove:
        details = {
            "type": IntentLabel.EDIT_REQUIREMENTS.value,
            "field": "products",
            "add": products_add,
            "remove": products_remove,
        }
        return 4, "confirmation_changed_products", details

    if intent in {IntentLabel.EDIT_DATE, IntentLabel.EDIT_ROOM, IntentLabel.EDIT_REQUIREMENTS}:
        mapping = {
            IntentLabel.EDIT_DATE: (2, "confirmation_edit_date"),
            IntentLabel.EDIT_ROOM: (3, "confirmation_edit_room"),
            IntentLabel.EDIT_REQUIREMENTS: (3, "confirmation_edit_requirements"),
        }
        target_step, reason = mapping[intent]
        details = {"type": intent.value, "previous": None, "new": None}
        return target_step, reason, details

    return None


def _launch_edit_detour(
    state: WorkflowState,
    event_entry: Dict[str, Any],
    target_step: int,
    reason: str,
    details: Dict[str, Any],
) -> GroupResult:
    acknowledgement = (
        "Got it - let's adjust that. I'll check availability again and refresh your offer, "
        "then bring you back here to confirm."
    )
    state.add_draft_message(
        {"body": acknowledgement, "step": 7, "topic": "confirmation_edit_ack", "requires_approval": True}
    )

    trace_size = _append_edit_trace(event_entry, details)
    thread_state = "In Progress" if target_step == 4 else "Awaiting Client Response"
    update_event_metadata(event_entry, caller_step=7, current_step=target_step, thread_state=thread_state)
    append_audit_entry(event_entry, 7, target_step, reason)
    state.caller_step = 7
    state.current_step = target_step
    state.set_thread_state(thread_state)
    state.extras["persist"] = True
    _record_detour_log(event_entry, reason, details, trace_size)
    edit_type = details.get("type")
    if details.get("field") == "products":
        edit_type = "edit_products"
    state.telemetry.detour_started = True
    state.telemetry.detour_completed = False
    state.telemetry.no_op_detour = details.get("previous") == details.get("new")
    state.telemetry.final_action = edit_type or "none"

    payload = {
        "client_id": state.client_id,
        "event_id": event_entry.get("event_id"),
        "intent": state.intent.value if state.intent else None,
        "confidence": round(state.confidence or 0.0, 3),
        "reason": reason,
        "target_step": target_step,
        "context": state.context_snapshot,
        "persisted": True,
        "edit_details": details,
        "edit_trace_size": trace_size,
    }
    return GroupResult(action="confirmation_detour", payload=payload, halt=False)


def _append_edit_trace(event_entry: Dict[str, Any], details: Dict[str, Any]) -> int:
    trace = event_entry.setdefault("edit_trace", [])
    entry: Dict[str, Any] = {
        "ts": datetime.utcnow().replace(microsecond=0).isoformat() + "Z",
        "type": details.get("type"),
    }
    for key in ("previous", "new", "field", "add", "remove"):
        if details.get(key) is not None:
            entry[key] = details.get(key)
    trace.append(entry)
    return len(trace)


def _record_detour_log(
    event_entry: Dict[str, Any],
    reason: str,
    details: Dict[str, Any],
    trace_size: int,
) -> None:
    logs = event_entry.setdefault("logs", [])
    logs.append(
        {
            "ts": datetime.utcnow().replace(microsecond=0).isoformat() + "Z",
            "actor": "workflow",
            "action": "detour_started",
            "details": {
                "reason": reason,
                "edit": details,
                "edit_trace_size": trace_size,
            },
        }
    )


def _prepare_confirmation(state: WorkflowState, event_entry: Dict[str, Any]) -> GroupResult:
    deposit_state = event_entry.setdefault(
        "deposit_state", {"required": False, "percent": 0, "status": "not_required", "due_amount": 0.0}
    )
    conf_state = event_entry.setdefault("confirmation_state", {"pending": None, "last_response_type": None})
    room_name = event_entry.get("locked_room_id") or event_entry.get("room_pending_decision", {}).get("selected_room")
    event_date = event_entry.get("chosen_date") or event_entry.get("event_data", {}).get("Event Date")
<<<<<<< HEAD

    update_billing_details(event_entry)
    missing_fields = missing_billing_fields(event_entry)
    if missing_fields:
        prompt = billing_prompt_for_missing_fields(missing_fields)
        draft = {
            "body": prompt,
            "step": 7,
            "topic": "confirmation_billing_missing",
            "requires_approval": True,
        }
        state.add_draft_message(draft)
        update_event_metadata(event_entry, thread_state="Awaiting Client Response")
        state.set_thread_state("Awaiting Client Response")
        state.extras["persist"] = True
        payload = _base_payload(state, event_entry)
        payload["missing_billing_fields"] = missing_fields
        state.telemetry.final_action = "confirm"
        return GroupResult(action="confirmation_billing_missing", payload=payload, halt=True)
=======
>>>>>>> 55a3463c

    if deposit_state.get("required") and deposit_state.get("status") != "paid":
        deposit_state["status"] = "requested"
        amount = deposit_state.get("due_amount")
        if amount:
            amount_text = f"CHF {amount:,.2f}".rstrip("0").rstrip(".")
        elif deposit_state.get("percent"):
            amount_text = f"a {deposit_state['percent']}% deposit"
        else:
            amount_text = "the agreed deposit"
        message = (
            f"To finalise your booking, please proceed with the deposit of {amount_text}. "
            "I’ll send payment details now. Once received, I’ll confirm your event officially."
        )
        draft = {
<<<<<<< HEAD
            "body": message,
=======
            "body": append_footer(
                message,
                step=7,
                next_step=7,
                thread_state="Awaiting Client Response",
            ),
>>>>>>> 55a3463c
            "step": 7,
            "topic": "confirmation_deposit_pending",
            "requires_approval": True,
        }
        state.add_draft_message(draft)
        conf_state["pending"] = {"kind": "deposit_request"}
        update_event_metadata(event_entry, thread_state="Awaiting Client Response")
        state.set_thread_state("Awaiting Client Response")
        state.extras["persist"] = True
        payload = _base_payload(state, event_entry)
        state.telemetry.final_action = "confirm"
        return GroupResult(action="confirmation_deposit_requested", payload=payload, halt=True)

    room_fragment = f" for {room_name}" if room_name else ""
    date_fragment = f" on {event_date}" if event_date else ""
<<<<<<< HEAD
    draft = {
        "body": (
            f"Wonderful — we’re ready to proceed with your booking{room_fragment}{date_fragment}. "
            "I’ll place the booking and send a confirmation message shortly."
=======
    final_message = (
        f"Wonderful — we’re ready to proceed with your booking{room_fragment}{date_fragment}. "
        "I’ll place the booking and send a confirmation message shortly."
    )
    draft = {
        "body": append_footer(
            final_message,
            step=7,
            next_step=7,
            thread_state="In Progress",
>>>>>>> 55a3463c
        ),
        "step": 7,
        "topic": "confirmation_final",
        "requires_approval": True,
    }
    state.add_draft_message(draft)
    conf_state["pending"] = {"kind": "final_confirmation"}
    update_event_metadata(event_entry, thread_state="Awaiting Client Response")
    state.set_thread_state("Awaiting Client Response")
    state.extras["persist"] = True
    payload = _base_payload(state, event_entry)
    state.telemetry.final_action = "confirm"
    return GroupResult(action="confirmation_draft", payload=payload, halt=True)


def _handle_deposit_paid(state: WorkflowState, event_entry: Dict[str, Any]) -> GroupResult:
    deposit_state = event_entry.setdefault(
        "deposit_state", {"required": False, "percent": 0, "status": "not_required", "due_amount": 0.0}
    )
    deposit_state["status"] = "paid"
    return _prepare_confirmation(state, event_entry)


def _handle_reserve(state: WorkflowState, event_entry: Dict[str, Any]) -> GroupResult:
    deposit_state = event_entry.setdefault(
        "deposit_state", {"required": False, "percent": 0, "status": "not_required", "due_amount": 0.0}
    )
    deposit_state["required"] = True
    deposit_state["status"] = "requested"
    room_name = event_entry.get("locked_room_id") or event_entry.get("room_pending_decision", {}).get("selected_room")
    event_date = event_entry.get("chosen_date") or event_entry.get("event_data", {}).get("Event Date")
    option_deadline = (
        event_entry.get("reservation_expires_at")
        or event_entry.get("option_valid_until")
        or event_entry.get("reservation_valid_until")
    )
    amount = deposit_state.get("due_amount")
    if amount:
        amount_text = f"CHF {amount:,.2f}".rstrip("0").rstrip(".")
    elif deposit_state.get("percent"):
        amount_text = f"a {deposit_state['percent']}% deposit"
    else:
        amount_text = "the deposit"
    validity_sentence = (
        f"The option is valid until {option_deadline}."
        if option_deadline
        else "The option is valid while we hold the date."
    )
    reservation_text_parts = [
        "We’ve reserved",
        room_name or "the room",
        "on",
        event_date or "the requested date",
        "for you.",
        validity_sentence,
        f"To confirm the booking, please proceed with the deposit of {amount_text}.",
        "I’ll send payment details now.",
    ]
    body = " ".join(part for part in reservation_text_parts if part)
    draft = {
<<<<<<< HEAD
        "body": body,
=======
        "body": append_footer(
            body,
            step=7,
            next_step=7,
            thread_state="Awaiting Client Response",
        ),
>>>>>>> 55a3463c
        "step": 7,
        "topic": "confirmation_reserve",
        "requires_approval": True,
    }
    state.add_draft_message(draft)
    event_entry.setdefault("confirmation_state", {"pending": None, "last_response_type": None})["pending"] = {
        "kind": "reserve_notification"
    }
    update_event_metadata(event_entry, thread_state="Awaiting Client Response")
    state.set_thread_state("Awaiting Client Response")
    state.extras["persist"] = True
    payload = _base_payload(state, event_entry)
    return GroupResult(action="confirmation_reserve", payload=payload, halt=True)


def _handle_site_visit(state: WorkflowState, event_entry: Dict[str, Any]) -> GroupResult:
    if not site_visit_allowed(event_entry):
        conf_state = event_entry.setdefault("confirmation_state", {"pending": None, "last_response_type": None})
        conf_state["pending"] = None
        return _site_visit_unavailable_response(state, event_entry)

    slots = _generate_visit_slots(event_entry)
    visit_state = event_entry.setdefault(
        "site_visit_state", {"status": "idle", "proposed_slots": [], "scheduled_slot": None}
    )
    visit_state["status"] = "proposed"
    visit_state["proposed_slots"] = slots
    draft_lines = ["We’d be happy to arrange a site visit. Here are some possible times:"]
    draft_lines.extend(f"- {slot}" for slot in slots)
    draft_lines.append("Which would suit you? If you have other preferences, let me know and I’ll try to accommodate.")
    draft = {
        "body": append_footer(
            "\n".join(draft_lines),
            step=7,
            next_step=7,
            thread_state="Awaiting Client Response",
        ),
        "step": 7,
        "topic": "confirmation_site_visit",
        "requires_approval": True,
    }
    state.add_draft_message(draft)
    event_entry.setdefault("confirmation_state", {"pending": None, "last_response_type": None})["pending"] = {
        "kind": "site_visit"
    }
    update_event_metadata(event_entry, thread_state="Awaiting Client Response")
    state.set_thread_state("Awaiting Client Response")
    state.extras["persist"] = True
    payload = _base_payload(state, event_entry)
    return GroupResult(action="confirmation_site_visit", payload=payload, halt=True)


def _site_visit_unavailable_response(state: WorkflowState, event_entry: Dict[str, Any]) -> GroupResult:
    draft = {
        "body": append_footer(
            "Thanks for checking — for this room we aren't able to offer on-site visits before confirmation, "
            "but I'm happy to share additional details or photos.",
            step=7,
            next_step=7,
            thread_state="Awaiting Client Response",
        ),
        "step": 7,
        "topic": "confirmation_question",
        "requires_approval": True,
    }
    state.add_draft_message(draft)
    update_event_metadata(event_entry, thread_state="Awaiting Client Response")
    state.set_thread_state("Awaiting Client Response")
    state.extras["persist"] = True
    payload = _base_payload(state, event_entry)
    return GroupResult(action="confirmation_question", payload=payload, halt=True)


def _handle_decline(state: WorkflowState, event_entry: Dict[str, Any]) -> GroupResult:
    event_entry.setdefault("event_data", {})["Status"] = EventStatus.CANCELLED.value
    draft = {
<<<<<<< HEAD
        "body": "Thank you for letting us know. We’ve released the date, and we’d be happy to assist with any future events.",
=======
        "body": append_footer(
            "Thank you for letting us know. We’ve released the date, and we’d be happy to assist with any future events.",
            step=7,
            next_step=7,
            thread_state="In Progress",
        ),
>>>>>>> 55a3463c
        "step": 7,
        "topic": "confirmation_decline",
        "requires_approval": True,
    }
    state.add_draft_message(draft)
    event_entry.setdefault("confirmation_state", {"pending": None, "last_response_type": None})["pending"] = {
        "kind": "decline"
    }
    update_event_metadata(event_entry, thread_state="In Progress")
    state.set_thread_state("In Progress")
    state.extras["persist"] = True
    state.telemetry.final_action = "discard"
    event_entry["decision"] = "discarded"
    payload = _base_payload(state, event_entry)
    state.telemetry.buttons_enabled = False
    payload["buttons_enabled"] = False
    return GroupResult(action="confirmation_decline", payload=payload, halt=True)


def _handle_question(state: WorkflowState) -> GroupResult:
    draft = {
        "body": append_footer(
            "Happy to help — could you share a bit more detail so I can advise?",
            step=7,
            next_step=7,
            thread_state="Awaiting Client Response",
        ),
        "step": 7,
        "topic": "confirmation_question",
        "requires_approval": True,
    }
    state.add_draft_message(draft)
    update_event_metadata(state.event_entry, thread_state="Awaiting Client Response")
    state.set_thread_state("Awaiting Client Response")
    state.extras["persist"] = True
    payload = _base_payload(state, state.event_entry)
    return GroupResult(action="confirmation_question", payload=payload, halt=True)


def _process_hil_confirmation(state: WorkflowState, event_entry: Dict[str, Any]) -> GroupResult:
    conf_state = event_entry.setdefault("confirmation_state", {"pending": None, "last_response_type": None})
    pending = conf_state.get("pending") or {}
    kind = pending.get("kind")

    if not kind:
        payload = {
            "client_id": state.client_id,
            "event_id": event_entry.get("event_id"),
            "intent": state.intent.value if state.intent else None,
            "confidence": round(state.confidence or 0.0, 3),
            "reason": "no_pending_confirmation",
            "context": state.context_snapshot,
        }
        return GroupResult(action="confirmation_hil_noop", payload=payload, halt=True)

    if kind == "final_confirmation":
        _ensure_calendar_block(event_entry)
        event_entry.setdefault("event_data", {})["Status"] = EventStatus.CONFIRMED.value
        event_entry["decision"] = "accepted"
        conf_state["pending"] = None
        update_event_metadata(event_entry, transition_ready=True, thread_state="In Progress")
        append_audit_entry(event_entry, 7, 7, "confirmation_sent")
        state.set_thread_state("In Progress")
        state.extras["persist"] = True
        state.telemetry.final_action = "accepted"
        payload = _base_payload(state, event_entry)
        return GroupResult(action="confirmation_finalized", payload=payload, halt=True)

    if kind == "decline":
        conf_state["pending"] = None
        event_entry["decision"] = "discarded"
        update_event_metadata(event_entry, thread_state="In Progress")
        append_audit_entry(event_entry, 7, 7, "confirmation_declined")
        state.set_thread_state("In Progress")
        state.extras["persist"] = True
        payload = _base_payload(state, event_entry)
        return GroupResult(action="confirmation_decline_sent", payload=payload, halt=True)

    if kind == "site_visit":
        if not site_visit_allowed(event_entry):
            conf_state["pending"] = None
            return _site_visit_unavailable_response(state, event_entry)

        conf_state["pending"] = None
        append_audit_entry(event_entry, 7, 7, "site_visit_proposed")
        update_event_metadata(event_entry, thread_state="Awaiting Client Response")
        state.set_thread_state("Awaiting Client Response")
        state.extras["persist"] = True
        payload = _base_payload(state, event_entry)
        return GroupResult(action="confirmation_site_visit_sent", payload=payload, halt=True)

    if kind == "deposit_request":
        conf_state["pending"] = None
        append_audit_entry(event_entry, 7, 7, "deposit_requested")
        update_event_metadata(event_entry, thread_state="Awaiting Client Response")
        state.set_thread_state("Awaiting Client Response")
        state.extras["persist"] = True
        payload = _base_payload(state, event_entry)
        return GroupResult(action="confirmation_deposit_notified", payload=payload, halt=True)

    if kind == "reserve_notification":
        conf_state["pending"] = None
        append_audit_entry(event_entry, 7, 7, "reserve_notified")
        update_event_metadata(event_entry, thread_state="Awaiting Client Response")
        state.set_thread_state("Awaiting Client Response")
        state.extras["persist"] = True
        payload = _base_payload(state, event_entry)
        return GroupResult(action="confirmation_reserve_sent", payload=payload, halt=True)

    payload = _base_payload(state, event_entry)
    return GroupResult(action="confirmation_hil_noop", payload=payload, halt=True)


def _generate_visit_slots(event_entry: Dict[str, Any]) -> List[str]:
    base = event_entry.get("chosen_date") or "15.03.2025"
    try:
        day, month, year = map(int, base.split("."))
        anchor = datetime(year, month, day)
    except ValueError:
        anchor = datetime.utcnow()
    slots: List[str] = []
    for offset in range(3):
        candidate = anchor - timedelta(days=offset + 1)
        slot = candidate.replace(hour=10 + offset, minute=0)
        slots.append(slot.strftime("%d.%m.%Y at %H:%M"))
    return slots


def _ensure_calendar_block(event_entry: Dict[str, Any]) -> None:
    blocks = event_entry.setdefault("calendar_blocks", [])
    date_label = event_entry.get("chosen_date") or ""
    room = event_entry.get("locked_room_id") or "Room"
    blocks.append({"date": date_label, "room": room, "created_at": datetime.utcnow().isoformat()})


def _iso_to_ddmmyyyy(raw: Optional[str]) -> Optional[str]:
    if not raw:
        return None
    try:
        parsed = datetime.fromisoformat(raw.replace("Z", "+00:00"))
    except ValueError:
        return None
    return parsed.strftime("%d.%m.%Y")


def _base_payload(state: WorkflowState, event_entry: Dict[str, Any]) -> Dict[str, Any]:
    buttons_enabled, missing_fields, gatekeeper, gate_explain = _sync_gate_context(state, event_entry)

    payload = {
        "client_id": state.client_id,
        "event_id": event_entry.get("event_id"),
        "intent": state.intent.value if state.intent else None,
        "confidence": round(state.confidence or 0.0, 3),
        "draft_messages": state.draft_messages,
        "thread_state": state.thread_state,
        "context": state.context_snapshot,
        "persisted": True,
        "buttons_rendered": True,
        "buttons_enabled": buttons_enabled,
        "missing_fields": missing_fields,
        "gatekeeper_passed": dict(gatekeeper),
        "gate_explain": gate_explain,
        "gatekeeper_explain": gate_explain,
    }
    return payload


def _sync_gate_context(
    state: WorkflowState, event_entry: Dict[str, Any]
) -> Tuple[bool, List[str], Dict[str, bool], Dict[str, Any]]:
    update_billing_details(event_entry)
    gatekeeper = refresh_gatekeeper(event_entry)
    gate_explain = event_entry.get("gatekeeper_explain") or explain_step7_gate(event_entry)
    missing_now = gate_explain.get("missing_now") or []
    deduped_missing: List[str] = []
    seen: set[str] = set()
    for entry in missing_now:
        if entry not in seen:
            seen.add(entry)
            deduped_missing.append(entry)

    buttons_enabled = bool(gate_explain.get("ready"))

    state.telemetry.buttons_rendered = True
    state.telemetry.buttons_enabled = buttons_enabled
    state.telemetry.missing_fields = deduped_missing
    state.telemetry.gatekeeper_passed = dict(gatekeeper)
    state.telemetry.caller_step = state.caller_step or event_entry.get("caller_step")
    state.telemetry.detour_completed = event_entry.get("caller_step") is None
    setattr(state.telemetry, "gate_explain", gate_explain)
    setattr(state.telemetry, "gatekeeper_explain", gate_explain)

    return buttons_enabled, deduped_missing, gatekeeper, gate_explain


def _any_keyword_match(lowered: str, keywords: Tuple[str, ...]) -> bool:
    return any(_contains_word(lowered, keyword) for keyword in keywords)


def _contains_word(text: str, keyword: str) -> bool:
    pattern = r"\b" + re.escape(keyword) + r"\b"
    return re.search(pattern, text) is not None<|MERGE_RESOLUTION|>--- conflicted
+++ resolved
@@ -4,24 +4,13 @@
 from datetime import datetime, timedelta
 from typing import Any, Dict, List, Optional, Tuple
 
-<<<<<<< HEAD
-from backend.domain import EventStatus, IntentLabel
-from backend.workflows.common.billing import (
-    billing_prompt_for_missing_fields,
-    missing_billing_fields,
-    update_billing_details,
-)
-from backend.workflows.common.capture import capture_user_fields, promote_billing_from_captured
-=======
 from backend.domain import EventStatus
 from backend.workflows.common.prompts import append_footer
->>>>>>> 55a3463c
 from backend.workflows.common.requirements import merge_client_profile
 from backend.workflows.common.room_rules import site_visit_allowed
 from backend.workflows.common.types import GroupResult, WorkflowState
 from backend.workflows.io.database import append_audit_entry, update_event_metadata
 from backend.utils.profiler import profile_step
-from backend.workflows.common.gatekeeper import explain_step7_gate, refresh_gatekeeper
 
 __workflow_role__ = "trigger"
 
@@ -54,21 +43,31 @@
         state.extras["persist"] = True
 
     state.current_step = 7
-    state.telemetry.final_action = "none"
     conf_state = event_entry.setdefault("confirmation_state", {"pending": None, "last_response_type": None})
 
     if state.user_info.get("hil_approve_step") == 7:
         return _process_hil_confirmation(state, event_entry)
 
-    capture_user_fields(state, current_step=7, source=state.message.msg_id)
-    promote_billing_from_captured(state, event_entry)
-
-    _sync_gate_context(state, event_entry)
-
-    structural = _detect_structural_change(state.user_info, event_entry, state.intent)
+    structural = _detect_structural_change(state.user_info, event_entry)
     if structural:
-        target_step, reason, details = structural
-        return _launch_edit_detour(state, event_entry, target_step, reason, details)
+        target_step, reason = structural
+        update_event_metadata(event_entry, caller_step=7, current_step=target_step)
+        append_audit_entry(event_entry, 7, target_step, reason)
+        state.caller_step = 7
+        state.current_step = target_step
+        state.set_thread_state("In Progress" if target_step == 4 else "Awaiting Client Response")
+        state.extras["persist"] = True
+        payload = {
+            "client_id": state.client_id,
+            "event_id": event_entry.get("event_id"),
+            "intent": state.intent.value if state.intent else None,
+            "confidence": round(state.confidence or 0.0, 3),
+            "reason": reason,
+            "target_step": target_step,
+            "context": state.context_snapshot,
+            "persisted": True,
+        }
+        return GroupResult(action="confirmation_detour", payload=payload, halt=False)
 
     message_text = (state.message.body or "").strip()
     classification = _classify_message(message_text, event_entry)
@@ -115,146 +114,29 @@
     return "question"
 
 
-def _detect_structural_change(
-    user_info: Dict[str, Any],
-    event_entry: Dict[str, Any],
-    intent: Optional[IntentLabel],
-) -> Optional[Tuple[int, str, Dict[str, Any]]]:
+def _detect_structural_change(user_info: Dict[str, Any], event_entry: Dict[str, Any]) -> Optional[Tuple[int, str]]:
     new_iso_date = user_info.get("date")
     new_ddmmyyyy = user_info.get("event_date")
     if new_iso_date or new_ddmmyyyy:
         candidate = new_ddmmyyyy or _iso_to_ddmmyyyy(new_iso_date)
         if candidate and candidate != event_entry.get("chosen_date"):
-            details = {
-                "type": IntentLabel.EDIT_DATE.value,
-                "previous": event_entry.get("chosen_date"),
-                "new": candidate,
-            }
-            return 2, "confirmation_changed_date", details
+            return 2, "confirmation_changed_date"
 
     new_room = user_info.get("room")
     if new_room and new_room != event_entry.get("locked_room_id"):
-        details = {
-            "type": IntentLabel.EDIT_ROOM.value,
-            "previous": event_entry.get("locked_room_id"),
-            "new": new_room,
-        }
-        return 3, "confirmation_changed_room", details
+        return 3, "confirmation_changed_room"
 
     participants = user_info.get("participants")
     req = event_entry.get("requirements") or {}
     if participants and participants != req.get("number_of_participants"):
-        details = {
-            "type": IntentLabel.EDIT_REQUIREMENTS.value,
-            "field": "number_of_participants",
-            "previous": req.get("number_of_participants"),
-            "new": participants,
-        }
-        return 3, "confirmation_changed_participants", details
+        return 3, "confirmation_changed_participants"
 
     products_add = user_info.get("products_add")
     products_remove = user_info.get("products_remove")
     if products_add or products_remove:
-        details = {
-            "type": IntentLabel.EDIT_REQUIREMENTS.value,
-            "field": "products",
-            "add": products_add,
-            "remove": products_remove,
-        }
-        return 4, "confirmation_changed_products", details
-
-    if intent in {IntentLabel.EDIT_DATE, IntentLabel.EDIT_ROOM, IntentLabel.EDIT_REQUIREMENTS}:
-        mapping = {
-            IntentLabel.EDIT_DATE: (2, "confirmation_edit_date"),
-            IntentLabel.EDIT_ROOM: (3, "confirmation_edit_room"),
-            IntentLabel.EDIT_REQUIREMENTS: (3, "confirmation_edit_requirements"),
-        }
-        target_step, reason = mapping[intent]
-        details = {"type": intent.value, "previous": None, "new": None}
-        return target_step, reason, details
+        return 4, "confirmation_changed_products"
 
     return None
-
-
-def _launch_edit_detour(
-    state: WorkflowState,
-    event_entry: Dict[str, Any],
-    target_step: int,
-    reason: str,
-    details: Dict[str, Any],
-) -> GroupResult:
-    acknowledgement = (
-        "Got it - let's adjust that. I'll check availability again and refresh your offer, "
-        "then bring you back here to confirm."
-    )
-    state.add_draft_message(
-        {"body": acknowledgement, "step": 7, "topic": "confirmation_edit_ack", "requires_approval": True}
-    )
-
-    trace_size = _append_edit_trace(event_entry, details)
-    thread_state = "In Progress" if target_step == 4 else "Awaiting Client Response"
-    update_event_metadata(event_entry, caller_step=7, current_step=target_step, thread_state=thread_state)
-    append_audit_entry(event_entry, 7, target_step, reason)
-    state.caller_step = 7
-    state.current_step = target_step
-    state.set_thread_state(thread_state)
-    state.extras["persist"] = True
-    _record_detour_log(event_entry, reason, details, trace_size)
-    edit_type = details.get("type")
-    if details.get("field") == "products":
-        edit_type = "edit_products"
-    state.telemetry.detour_started = True
-    state.telemetry.detour_completed = False
-    state.telemetry.no_op_detour = details.get("previous") == details.get("new")
-    state.telemetry.final_action = edit_type or "none"
-
-    payload = {
-        "client_id": state.client_id,
-        "event_id": event_entry.get("event_id"),
-        "intent": state.intent.value if state.intent else None,
-        "confidence": round(state.confidence or 0.0, 3),
-        "reason": reason,
-        "target_step": target_step,
-        "context": state.context_snapshot,
-        "persisted": True,
-        "edit_details": details,
-        "edit_trace_size": trace_size,
-    }
-    return GroupResult(action="confirmation_detour", payload=payload, halt=False)
-
-
-def _append_edit_trace(event_entry: Dict[str, Any], details: Dict[str, Any]) -> int:
-    trace = event_entry.setdefault("edit_trace", [])
-    entry: Dict[str, Any] = {
-        "ts": datetime.utcnow().replace(microsecond=0).isoformat() + "Z",
-        "type": details.get("type"),
-    }
-    for key in ("previous", "new", "field", "add", "remove"):
-        if details.get(key) is not None:
-            entry[key] = details.get(key)
-    trace.append(entry)
-    return len(trace)
-
-
-def _record_detour_log(
-    event_entry: Dict[str, Any],
-    reason: str,
-    details: Dict[str, Any],
-    trace_size: int,
-) -> None:
-    logs = event_entry.setdefault("logs", [])
-    logs.append(
-        {
-            "ts": datetime.utcnow().replace(microsecond=0).isoformat() + "Z",
-            "actor": "workflow",
-            "action": "detour_started",
-            "details": {
-                "reason": reason,
-                "edit": details,
-                "edit_trace_size": trace_size,
-            },
-        }
-    )
 
 
 def _prepare_confirmation(state: WorkflowState, event_entry: Dict[str, Any]) -> GroupResult:
@@ -264,28 +146,6 @@
     conf_state = event_entry.setdefault("confirmation_state", {"pending": None, "last_response_type": None})
     room_name = event_entry.get("locked_room_id") or event_entry.get("room_pending_decision", {}).get("selected_room")
     event_date = event_entry.get("chosen_date") or event_entry.get("event_data", {}).get("Event Date")
-<<<<<<< HEAD
-
-    update_billing_details(event_entry)
-    missing_fields = missing_billing_fields(event_entry)
-    if missing_fields:
-        prompt = billing_prompt_for_missing_fields(missing_fields)
-        draft = {
-            "body": prompt,
-            "step": 7,
-            "topic": "confirmation_billing_missing",
-            "requires_approval": True,
-        }
-        state.add_draft_message(draft)
-        update_event_metadata(event_entry, thread_state="Awaiting Client Response")
-        state.set_thread_state("Awaiting Client Response")
-        state.extras["persist"] = True
-        payload = _base_payload(state, event_entry)
-        payload["missing_billing_fields"] = missing_fields
-        state.telemetry.final_action = "confirm"
-        return GroupResult(action="confirmation_billing_missing", payload=payload, halt=True)
-=======
->>>>>>> 55a3463c
 
     if deposit_state.get("required") and deposit_state.get("status") != "paid":
         deposit_state["status"] = "requested"
@@ -301,16 +161,12 @@
             "I’ll send payment details now. Once received, I’ll confirm your event officially."
         )
         draft = {
-<<<<<<< HEAD
-            "body": message,
-=======
             "body": append_footer(
                 message,
                 step=7,
                 next_step=7,
                 thread_state="Awaiting Client Response",
             ),
->>>>>>> 55a3463c
             "step": 7,
             "topic": "confirmation_deposit_pending",
             "requires_approval": True,
@@ -321,17 +177,10 @@
         state.set_thread_state("Awaiting Client Response")
         state.extras["persist"] = True
         payload = _base_payload(state, event_entry)
-        state.telemetry.final_action = "confirm"
         return GroupResult(action="confirmation_deposit_requested", payload=payload, halt=True)
 
     room_fragment = f" for {room_name}" if room_name else ""
     date_fragment = f" on {event_date}" if event_date else ""
-<<<<<<< HEAD
-    draft = {
-        "body": (
-            f"Wonderful — we’re ready to proceed with your booking{room_fragment}{date_fragment}. "
-            "I’ll place the booking and send a confirmation message shortly."
-=======
     final_message = (
         f"Wonderful — we’re ready to proceed with your booking{room_fragment}{date_fragment}. "
         "I’ll place the booking and send a confirmation message shortly."
@@ -342,7 +191,6 @@
             step=7,
             next_step=7,
             thread_state="In Progress",
->>>>>>> 55a3463c
         ),
         "step": 7,
         "topic": "confirmation_final",
@@ -350,11 +198,10 @@
     }
     state.add_draft_message(draft)
     conf_state["pending"] = {"kind": "final_confirmation"}
-    update_event_metadata(event_entry, thread_state="Awaiting Client Response")
-    state.set_thread_state("Awaiting Client Response")
-    state.extras["persist"] = True
-    payload = _base_payload(state, event_entry)
-    state.telemetry.final_action = "confirm"
+    update_event_metadata(event_entry, thread_state="In Progress")
+    state.set_thread_state("In Progress")
+    state.extras["persist"] = True
+    payload = _base_payload(state, event_entry)
     return GroupResult(action="confirmation_draft", payload=payload, halt=True)
 
 
@@ -403,16 +250,12 @@
     ]
     body = " ".join(part for part in reservation_text_parts if part)
     draft = {
-<<<<<<< HEAD
-        "body": body,
-=======
         "body": append_footer(
             body,
             step=7,
             next_step=7,
             thread_state="Awaiting Client Response",
         ),
->>>>>>> 55a3463c
         "step": 7,
         "topic": "confirmation_reserve",
         "requires_approval": True,
@@ -489,16 +332,12 @@
 def _handle_decline(state: WorkflowState, event_entry: Dict[str, Any]) -> GroupResult:
     event_entry.setdefault("event_data", {})["Status"] = EventStatus.CANCELLED.value
     draft = {
-<<<<<<< HEAD
-        "body": "Thank you for letting us know. We’ve released the date, and we’d be happy to assist with any future events.",
-=======
         "body": append_footer(
             "Thank you for letting us know. We’ve released the date, and we’d be happy to assist with any future events.",
             step=7,
             next_step=7,
             thread_state="In Progress",
         ),
->>>>>>> 55a3463c
         "step": 7,
         "topic": "confirmation_decline",
         "requires_approval": True,
@@ -510,11 +349,7 @@
     update_event_metadata(event_entry, thread_state="In Progress")
     state.set_thread_state("In Progress")
     state.extras["persist"] = True
-    state.telemetry.final_action = "discard"
-    event_entry["decision"] = "discarded"
-    payload = _base_payload(state, event_entry)
-    state.telemetry.buttons_enabled = False
-    payload["buttons_enabled"] = False
+    payload = _base_payload(state, event_entry)
     return GroupResult(action="confirmation_decline", payload=payload, halt=True)
 
 
@@ -557,19 +392,16 @@
     if kind == "final_confirmation":
         _ensure_calendar_block(event_entry)
         event_entry.setdefault("event_data", {})["Status"] = EventStatus.CONFIRMED.value
-        event_entry["decision"] = "accepted"
         conf_state["pending"] = None
         update_event_metadata(event_entry, transition_ready=True, thread_state="In Progress")
         append_audit_entry(event_entry, 7, 7, "confirmation_sent")
         state.set_thread_state("In Progress")
         state.extras["persist"] = True
-        state.telemetry.final_action = "accepted"
         payload = _base_payload(state, event_entry)
         return GroupResult(action="confirmation_finalized", payload=payload, halt=True)
 
     if kind == "decline":
         conf_state["pending"] = None
-        event_entry["decision"] = "discarded"
         update_event_metadata(event_entry, thread_state="In Progress")
         append_audit_entry(event_entry, 7, 7, "confirmation_declined")
         state.set_thread_state("In Progress")
@@ -645,8 +477,6 @@
 
 
 def _base_payload(state: WorkflowState, event_entry: Dict[str, Any]) -> Dict[str, Any]:
-    buttons_enabled, missing_fields, gatekeeper, gate_explain = _sync_gate_context(state, event_entry)
-
     payload = {
         "client_id": state.client_id,
         "event_id": event_entry.get("event_id"),
@@ -656,42 +486,8 @@
         "thread_state": state.thread_state,
         "context": state.context_snapshot,
         "persisted": True,
-        "buttons_rendered": True,
-        "buttons_enabled": buttons_enabled,
-        "missing_fields": missing_fields,
-        "gatekeeper_passed": dict(gatekeeper),
-        "gate_explain": gate_explain,
-        "gatekeeper_explain": gate_explain,
     }
     return payload
-
-
-def _sync_gate_context(
-    state: WorkflowState, event_entry: Dict[str, Any]
-) -> Tuple[bool, List[str], Dict[str, bool], Dict[str, Any]]:
-    update_billing_details(event_entry)
-    gatekeeper = refresh_gatekeeper(event_entry)
-    gate_explain = event_entry.get("gatekeeper_explain") or explain_step7_gate(event_entry)
-    missing_now = gate_explain.get("missing_now") or []
-    deduped_missing: List[str] = []
-    seen: set[str] = set()
-    for entry in missing_now:
-        if entry not in seen:
-            seen.add(entry)
-            deduped_missing.append(entry)
-
-    buttons_enabled = bool(gate_explain.get("ready"))
-
-    state.telemetry.buttons_rendered = True
-    state.telemetry.buttons_enabled = buttons_enabled
-    state.telemetry.missing_fields = deduped_missing
-    state.telemetry.gatekeeper_passed = dict(gatekeeper)
-    state.telemetry.caller_step = state.caller_step or event_entry.get("caller_step")
-    state.telemetry.detour_completed = event_entry.get("caller_step") is None
-    setattr(state.telemetry, "gate_explain", gate_explain)
-    setattr(state.telemetry, "gatekeeper_explain", gate_explain)
-
-    return buttons_enabled, deduped_missing, gatekeeper, gate_explain
 
 
 def _any_keyword_match(lowered: str, keywords: Tuple[str, ...]) -> bool:
