--- conflicted
+++ resolved
@@ -1,25 +1,13 @@
 from __future__ import annotations
 
-import hashlib
-import json
 import uuid
 from datetime import datetime, timezone
 from typing import Any, Dict, List, Tuple
 
-<<<<<<< HEAD
-from backend.config.flags import env_flag
-from backend.workflows.common.billing import missing_billing_fields
-from backend.workflows.common.capture import capture_user_fields, promote_billing_from_captured
-from backend.workflows.common.datetime_parse import to_iso_date
-from backend.workflows.common.gatekeeper import refresh_gatekeeper
-=======
 from backend.workflows.common.prompts import append_footer
->>>>>>> 55a3463c
 from backend.workflows.common.requirements import merge_client_profile
 from backend.workflows.common.types import GroupResult, WorkflowState
 from backend.workflows.io.database import append_audit_entry, update_event_metadata
-from backend.workflow.state import WorkflowStep, default_subflow, write_stage
-from backend.services.products import check_availability, normalise_product_payload, merge_product_requests
 from backend.utils.profiler import profile_step
 
 from ..llm.send_offer_llm import ComposeOffer
@@ -43,129 +31,18 @@
         }
         return GroupResult(action="offer_missing_event", payload=payload, halt=True)
 
+    previous_step = event_entry.get("current_step") or 3
     state.current_step = 4
-    state.subflow_group = "offer_review"
-    write_stage(event_entry, current_step=WorkflowStep.STEP_4, subflow_group="offer_review")
-
-    auto_lock_enabled = env_flag("ALLOW_AUTO_ROOM_LOCK", False)
-    locked_room_id = event_entry.get("locked_room_id")
-    if not locked_room_id:
-        pending_decision = event_entry.get("room_pending_decision") or {}
-        summary = pending_decision.get("summary")
-        lines: List[str] = [
-            "Before I can prepare an offer I need to lock a room.",
-            "",
-        ]
-        if summary:
-            lines.append(summary)
-            lines.append("")
-        lines.extend(
-            [
-                "NEXT STEP:",
-                "Reply with \"reserve <Room Name>\" (e.g., \"reserve Room B\") to secure your preferred room, and I'll generate the offer immediately.",
-            ]
-        )
-        draft_message = {
-            "body": "\n".join(line for line in lines if line is not None),
-            "step": 4,
-            "topic": "lock_required",
-            "requires_approval": True,
-        }
-        state.add_draft_message(draft_message)
-        update_event_metadata(
-            event_entry,
-            current_step=3,
-            thread_state="Awaiting Client Response",
-            caller_step=4,
-        )
-        write_stage(
-            event_entry,
-            current_step=WorkflowStep.STEP_3,
-            subflow_group=default_subflow(WorkflowStep.STEP_3),
-            caller_step=WorkflowStep.STEP_4,
-        )
-        state.current_step = 3
-        state.caller_step = 4
-        state.subflow_group = default_subflow(WorkflowStep.STEP_3)
-        state.set_thread_state("Awaiting Client Response")
-        state.extras["persist"] = True
-        deferred = state.telemetry.setdefault("deferred_intents", [])
-        if isinstance(deferred, list) and "room_selection" not in deferred:
-            deferred.append("room_selection")
-        logs = state.telemetry.setdefault("log_events", [])
-        if isinstance(logs, list):
-            logs.append(
-                {
-                    "log": "offer_blocked_no_lock",
-                    "allowed": False,
-                    "policy_flag": auto_lock_enabled,
-                    "intent": state.intent.value if state.intent else "unknown",
-                    "selected_room": None,
-                    "source_turn_id": state.message.msg_id,
-                    "path": "offer.process",
-                    "reason": "locked_room_missing",
-                }
-            )
-        gatekeeper = refresh_gatekeeper(event_entry)
-        state.telemetry.gatekeeper_passed = dict(gatekeeper)
-        payload = {
-            "client_id": state.client_id,
-            "event_id": event_entry.get("event_id"),
-            "intent": state.intent.value if state.intent else None,
-            "confidence": round(state.confidence or 0.0, 3),
-            "draft_messages": state.draft_messages,
-            "thread_state": state.thread_state,
-            "context": state.context_snapshot,
-            "persisted": True,
-            "gatekeeper_passed": dict(gatekeeper),
-        }
-        return GroupResult(action="offer_blocked_no_lock", payload=payload, halt=True)
-
-    previous_step = event_entry.get("current_step") or 3
-
-    capture_user_fields(state, current_step=4, source=state.message.msg_id)
 
     if merge_client_profile(event_entry, state.user_info or {}):
         state.extras["persist"] = True
 
-    promote_billing_from_captured(state, event_entry)
-
-    missing_billing = missing_billing_fields(event_entry)
-
     _ensure_products_container(event_entry)
-    requested_products = event_entry.get("requested_products") or []
-    if requested_products:
-        merged_requests = merge_product_requests(event_entry.get("products"), requested_products)
-        if merged_requests != (event_entry.get("products") or []):
-            event_entry["products"] = merged_requests
-            state.extras["persist"] = True
     _apply_product_operations(event_entry, state.user_info)
-    availability_snapshot = check_availability(
-        event_entry.get("products") or [],
-        locked_room_id,
-        _resolve_event_date_iso(event_entry),
-    )
-    products_state = event_entry.setdefault("products_state", {})
-    products_state["availability"] = availability_snapshot
-    products_state["missing_items"] = availability_snapshot.get("missing", [])
-    products_state["requested_items"] = list(event_entry.get("products") or [])
-    event_entry["products"] = [dict(item) for item in availability_snapshot.get("available", [])]
     pricing_inputs = _rebuild_pricing_inputs(event_entry, state.user_info)
 
     offer_id, offer_version, total_amount = _record_offer(event_entry, pricing_inputs, state.user_info)
-    event_entry["selected_products"] = [dict(item) for item in availability_snapshot.get("available", [])]
-    offer_snapshot = {
-        "offer_id": offer_id,
-        "version": offer_version,
-        "total_amount": total_amount,
-        "products": event_entry["selected_products"],
-        "pricing_inputs": pricing_inputs,
-    }
-    offer_hash = hashlib.sha256(
-        json.dumps(offer_snapshot, sort_keys=True, separators=(",", ":"), ensure_ascii=False).encode("utf-8")
-    ).hexdigest()
-    event_entry["offer_hash"] = offer_hash
-    summary_lines = _compose_offer_summary(event_entry, total_amount, availability_snapshot, missing_billing)
+    summary_lines = _compose_offer_summary(event_entry, total_amount)
 
     draft_body = append_footer(
         "\n".join(summary_lines),
@@ -182,13 +59,7 @@
         "offer_version": offer_version,
         "total_amount": total_amount,
         "requires_approval": True,
-        "actions": ["Confirm Offer", "Change Offer", "Discard Offer"],
-        "products_availability": availability_snapshot,
-    }
-    if availability_snapshot.get("missing"):
-        draft_message["manager_special_request"] = True
-    if missing_billing:
-        draft_message["missing_billing_fields"] = missing_billing
+    }
     state.add_draft_message(draft_message)
 
     append_audit_entry(event_entry, previous_step, 4, "offer_generated")
@@ -206,17 +77,13 @@
         transition_ready=False,
         caller_step=None,
     )
-    write_stage(event_entry, current_step=WorkflowStep.STEP_5, subflow_group=default_subflow(WorkflowStep.STEP_5))
     if caller is not None:
         append_audit_entry(event_entry, 4, caller, "return_to_caller")
     state.current_step = 5
     state.caller_step = None
-    state.subflow_group = default_subflow(WorkflowStep.STEP_5)
     state.set_thread_state("Awaiting Client Response")
     state.extras["persist"] = True
 
-    gatekeeper = refresh_gatekeeper(event_entry)
-    state.telemetry.gatekeeper_passed = dict(gatekeeper)
     payload = {
         "client_id": state.client_id,
         "event_id": event_entry.get("event_id"),
@@ -226,19 +93,11 @@
         "offer_version": offer_version,
         "total_amount": total_amount,
         "products": list(event_entry.get("products") or []),
-        "selected_products": list(event_entry.get("selected_products") or []),
-        "offer_hash": offer_hash,
-        "products_availability": availability_snapshot,
         "draft_messages": state.draft_messages,
         "thread_state": state.thread_state,
         "context": state.context_snapshot,
         "persisted": True,
-        "gatekeeper_passed": dict(gatekeeper),
-    }
-    if availability_snapshot.get("missing"):
-        payload["manager_special_request"] = True
-    if missing_billing:
-        payload["missing_billing_fields"] = missing_billing
+    }
     return GroupResult(action="offer_draft_prepared", payload=payload, halt=True)
 
 
@@ -248,21 +107,7 @@
 
 
 def _apply_product_operations(event_entry: Dict[str, Any], user_info: Dict[str, Any]) -> None:
-    participant_count = None
-    if isinstance(user_info.get("participants"), int):
-        participant_count = user_info.get("participants")
-    else:
-        requirements = event_entry.get("requirements") or {}
-        candidate = requirements.get("number_of_participants")
-        if isinstance(candidate, int):
-            participant_count = candidate
-        else:
-            try:
-                participant_count = int(str(candidate)) if candidate is not None else None
-            except (TypeError, ValueError):
-                participant_count = None
-
-    additions = _normalise_products(user_info.get("products_add"), participants=participant_count)
+    additions = _normalise_products(user_info.get("products_add"))
     removals = _normalise_product_names(user_info.get("products_remove"))
 
     if additions:
@@ -273,8 +118,29 @@
         event_entry["products"] = [item for item in event_entry["products"] if item["name"].lower() not in removals]
 
 
-def _normalise_products(payload: Any, participants: Optional[int] = None) -> List[Dict[str, Any]]:
-    return normalise_product_payload(payload, participant_count=participants)
+def _normalise_products(payload: Any) -> List[Dict[str, Any]]:
+    if not payload:
+        return []
+    normalised: List[Dict[str, Any]] = []
+    items = payload if isinstance(payload, list) else [payload]
+    for entry in items:
+        if not isinstance(entry, dict):
+            continue
+        name = str(entry.get("name") or "").strip()
+        if not name:
+            continue
+        try:
+            quantity = int(entry.get("quantity") or 0)
+        except (TypeError, ValueError):
+            quantity = 0
+        try:
+            unit_price = float(entry.get("unit_price") or 0.0)
+        except (TypeError, ValueError):
+            unit_price = 0.0
+        if quantity <= 0 and unit_price <= 0:
+            continue
+        normalised.append({"name": name, "quantity": max(1, quantity), "unit_price": max(0.0, unit_price)})
+    return normalised
 
 
 def _normalise_product_names(payload: Any) -> List[str]:
@@ -369,95 +235,27 @@
     event_entry["offer_sequence"] = offer_sequence
     event_entry["current_offer_id"] = offer_id
     event_entry["offer_status"] = "Draft"
-    event_entry["offer_gate_ready"] = True
     event_entry["transition_ready"] = False
 
     return offer_id, offer_sequence, total_amount
 
 
-def _compose_offer_summary(
-    event_entry: Dict[str, Any],
-    total_amount: float,
-    availability: Dict[str, List[Dict[str, Any]]],
-    missing_billing: List[str],
-) -> List[str]:
+def _compose_offer_summary(event_entry: Dict[str, Any], total_amount: float) -> List[str]:
     chosen_date = event_entry.get("chosen_date") or "Date TBD"
     room = event_entry.get("locked_room_id") or "Room TBD"
-    window = event_entry.get("requested_window") or {}
-    timing = ""
-    if window.get("start_time") and window.get("end_time"):
-        timing = f" {window['start_time']}–{window['end_time']}"
-
-    lines: List[str] = [
-        "OFFER:",
-        f"- {room} — {chosen_date}{timing}",
+    products = event_entry.get("products") or []
+
+    lines = [
+        f"Offer draft for {chosen_date} · {room}",
+        f"Total: CHF {total_amount:,.2f}",
     ]
-    available_products = availability.get("available") or []
-    missing_products = availability.get("missing") or []
-
-    if available_products:
-        lines.append("ADD-ONS:")
-        for product in available_products:
-            name = product.get("name") or "Add-on"
-            quantity = product.get("quantity") or 1
-            unit_price = float(product.get("unit_price") or 0.0)
-            try:
-                quantity_val = int(quantity)
-            except (TypeError, ValueError):
-                quantity_val = 1
-            line_total = unit_price * quantity_val
-            lines.append(f"- {name} × {quantity_val} — CHF {line_total:,.2f}")
+    if products:
+        lines.append("Included products:")
+        for product in products:
+            lines.append(
+                f"- {product['name']} × {product['quantity']} @ CHF {product['unit_price']:,.2f}"
+            )
     else:
-        lines.append("- No optional add-ons selected.")
-
-    if missing_products:
-        lines.append("")
-        lines.append("MISSING ITEMS:")
-        for missing in missing_products:
-            reason = missing.get("reason") or "Currently unavailable."
-            lines.append(f"- {missing.get('name', 'Item')} — {reason}")
-
-    if missing_billing:
-        lines.append("")
-        lines.append("BILLING DETAILS NEEDED:")
-        for field in missing_billing:
-            lines.append(f"- {_humanize_billing_field(field)}")
-
-    lines.extend(
-        [
-            "",
-            "PRICE:",
-            f"- Total: CHF {total_amount:,.2f}",
-            "",
-            "NEXT STEP:",
-            "- Let me know if everything looks good so I can finalize the offer.",
-            "- Confirm Offer | Change Offer | Discard Offer",
-        ]
-    )
-    if missing_products:
-        lines.insert(-1, "- Ask me to create a manager special request for the missing items.")
-    if missing_billing:
-        lines.insert(-1, "- Share the missing billing details so I can finalize the offer.")
-    return lines
-
-
-def _humanize_billing_field(field: str) -> str:
-    mapping = {
-        "name_or_company": "Company or billing name",
-        "street": "Street address",
-        "postal_code": "Postal code",
-        "city": "City",
-        "country": "Country",
-    }
-    return mapping.get(field, field.replace("_", " ").title())
-
-
-def _resolve_event_date_iso(event_entry: Dict[str, Any]) -> Optional[str]:
-    window = event_entry.get("requested_window") or {}
-    iso_value = window.get("date_iso")
-    if iso_value:
-        return iso_value
-    chosen_date = event_entry.get("chosen_date")
-    if chosen_date:
-        return to_iso_date(chosen_date)
-    return None+        lines.append("No optional products selected yet.")
+    lines.append("Please review and approve before sending to the client.")
+    return lines