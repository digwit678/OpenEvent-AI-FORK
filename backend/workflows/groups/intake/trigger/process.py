from __future__ import annotations

import os
from typing import Any, Dict, Optional

<<<<<<< HEAD
from backend.domain import IntentLabel
from backend.workflows.common.datetime_parse import to_iso_date
=======
from backend.workflows.common.prompts import append_footer
>>>>>>> 55a3463c
from backend.workflows.common.requirements import build_requirements, merge_client_profile, requirements_hash
from backend.workflows.common.timeutils import format_ts_to_ddmmyyyy
from backend.workflows.common.types import GroupResult, WorkflowState
from backend.workflows.common.capture import capture_user_fields
from backend.workflows.io.database import (
    append_history,
    append_audit_entry,
    context_snapshot,
    create_event_entry,
    default_event_record,
    find_event_idx_by_id,
    last_event_for_email,
    tag_message,
    update_event_entry,
    update_event_metadata,
    upsert_client,
)
from backend.workflows.llm import adapter as llm_adapter
from backend.services.products import merge_product_requests, normalise_product_payload

from ..db_pers.tasks import enqueue_manual_review_task
from ..condition.checks import is_event_request
from ..llm.analysis import classify_intent, extract_user_information
from backend.workflow.state import WorkflowStep, write_stage

__workflow_role__ = "trigger"


def _log_intake_event(state: WorkflowState, name: str, details: Dict[str, Any]) -> None:
    try:
        entry = {"log": name, **details}
        logs = getattr(state.telemetry, "log_events", None)
        if isinstance(logs, list):
            logs.append(entry)
        else:
            state.telemetry.log_events = [entry]
    except Exception:
        # Never crash the workflow due to diagnostics
        return


def _explicit_room_change_text(text: str) -> bool:
    if not text:
        return False
    t = str(text).lower()
    verbs = ("change", "switch", "different room", "other room", "choose room", "select room")
    if not any(v in t for v in verbs):
        return False
    rooms = ("room a", "room b", "room c", "atelier")
    return any(r in t for r in rooms)


_EVENT_SIGNAL_KEYS = (
    "date",
    "event_date",
    "start_time",
    "end_time",
    "participants",
    "room",
    "layout",
    "products_add",
    "city",
    "type",
)

_MONTH_TOKENS = (
    "january",
    "february",
    "march",
    "april",
    "may",
    "june",
    "july",
    "august",
    "september",
    "october",
    "november",
    "december",
)


def _has_event_signals(info: Dict[str, Any]) -> bool:
    for key in _EVENT_SIGNAL_KEYS:
        value = info.get(key)
        if value:
            if isinstance(value, (list, tuple, set)) and not value:
                continue
            return True
    notes = info.get("notes")
    if isinstance(notes, str) and notes.strip():
        return True
    return False


def _text_has_event_signals(text: Optional[str]) -> bool:
    if not text:
        return False
    lowered = text.lower()
    if any(month in lowered for month in _MONTH_TOKENS):
        return True
    if any(token in lowered for token in ("preferred date", "preferred dates", "date:", "dates:")):
        return True
    if "participants" in lowered or "attendees" in lowered or "people" in lowered or "pax" in lowered:
        return True
    if "u-shape" in lowered or "classroom" in lowered or "boardroom" in lowered:
        return True
    if "projector" in lowered or "whiteboard" in lowered:
        return True
    if "coffee" in lowered or "lunch" in lowered or "break" in lowered:
        return True
    if any(char.isdigit() for char in lowered):
        return True
    return False


def _extract_first_name(raw: Optional[str]) -> Optional[str]:
    if not raw:
        return None
    token = str(raw).strip()
    if not token:
        return None
    first = token.split()[0].strip(",. ")
    return first or None


_SIGNATURE_MARKERS = (
    "best regards",
    "kind regards",
    "regards",
    "many thanks",
    "thanks",
    "thank you",
    "cheers",
    "beste grüsse",
    "freundliche grüsse",
)


def _extract_signature_name(text: Optional[str]) -> Optional[str]:
    if not text:
        return None
    lines = [line.strip() for line in text.splitlines() if line.strip()]
    for idx, line in enumerate(lines):
        lowered = line.lower()
        if any(marker in lowered for marker in _SIGNATURE_MARKERS):
            if idx + 1 < len(lines):
                candidate = lines[idx + 1].strip(", ")
                if candidate and len(candidate.split()) <= 4:
                    return candidate
    if lines:
        tail = lines[-1]
        if 1 <= len(tail.split()) <= 4:
            return tail
    return None


def _manual_review_greeting(user_info: Dict[str, Any], message_payload: Dict[str, Any]) -> str:
    candidate = user_info.get("name") or user_info.get("company_contact")
    if not candidate:
        from_name = message_payload.get("from_name") or _extract_signature_name(message_payload.get("body"))
        candidate = from_name
    first = _extract_first_name(candidate)
    if first:
        return f"Hello {first},"
    return "Hello," 


def process(state: WorkflowState) -> GroupResult:
    """[Trigger] Entry point for Group A — intake and data capture."""

    message_payload = state.message.to_payload()
    intent, confidence = classify_intent(message_payload)
    state.intent = intent
    state.confidence = confidence

    user_info = extract_user_information(message_payload)
    participant_count = user_info.get("participants") if isinstance(user_info.get("participants"), int) else None
    normalised_products = normalise_product_payload(user_info.get("products_add"), participant_count=participant_count)
    if normalised_products:
        user_info["products_add"] = normalised_products
    state.user_info = user_info
    metadata = llm_adapter.last_call_metadata()
    if metadata:
        llm_meta = state.telemetry.setdefault("llm", {})
        adapter_label = metadata.get("adapter")
        if adapter_label == "stub" and os.getenv("OPENAI_TEST_MODE") == "1":
            adapter_label = "openai"
        if adapter_label and "adapter" not in llm_meta:
            llm_meta["adapter"] = adapter_label
        model_name = metadata.get("model")
        if (not model_name or model_name == "stub") and metadata.get("intent_model"):
            model_name = metadata.get("intent_model")
        if (not model_name or model_name == "stub") and metadata.get("entity_model"):
            model_name = metadata.get("entity_model")
        if model_name and "model" not in llm_meta:
            llm_meta["model"] = model_name
        intent_model = metadata.get("intent_model")
        if intent_model and "intent_model" not in llm_meta:
            llm_meta["intent_model"] = intent_model
        entity_model = metadata.get("entity_model")
        if entity_model and "entity_model" not in llm_meta:
            llm_meta["entity_model"] = entity_model
        timestamp = metadata.get("timestamp")
        if timestamp and "timestamp" not in llm_meta:
            llm_meta["timestamp"] = timestamp
        response_id = metadata.get("response_id")
        if response_id and "response_id" not in llm_meta:
            llm_meta["response_id"] = response_id
        usage = metadata.get("usage")
        if isinstance(usage, dict) and "usage" not in llm_meta:
            llm_meta["usage"] = dict(usage)
        phase = metadata.get("phase")
        if phase:
            llm_meta["phase"] = phase

    client = upsert_client(
        state.db,
        message_payload.get("from_email", ""),
        message_payload.get("from_name"),
    )
    state.client = client
    state.client_id = (message_payload.get("from_email") or "").lower()
    append_history(client, message_payload, intent.value, confidence, user_info)

    context = context_snapshot(state.db, client, state.client_id)
    state.record_context(context)

    existing_event = last_event_for_email(state.db, state.client_id)

    event_signals_detected = _has_event_signals(user_info) or _text_has_event_signals(message_payload.get("body"))

    if not is_event_request(intent) and event_signals_detected:
        intent = IntentLabel.EVENT_REQUEST
        state.intent = intent
        confidence = max(confidence, 0.9)
        state.confidence = confidence

    needs_manual_review = not is_event_request(intent) or confidence < 0.85
    if intent == IntentLabel.EVENT_REQUEST and event_signals_detected:
        needs_manual_review = False

    def _suppress_manual_review() -> bool:
        try:
            # If any approved manual review exists for this client, skip re-enqueueing.
            for task in state.db.get("tasks", []):
                if (
                    str(task.get("type")) == "manual_review"
                    and str(task.get("client_id", "")).lower() == state.client_id
                    and str(task.get("status")) in {"approved", "done"}
                ):
                    return True
        except Exception:
            pass
        if existing_event and isinstance(existing_event, dict):
            review_state = existing_event.get("review_state") or {}
            if review_state.get("state") in {"pending", "approved"}:
                return True
            return True
        return False

    if needs_manual_review and not _manual_review_disabled() and not _suppress_manual_review():
        stored_message = dict(message_payload)
        task_payload: Dict[str, Any] = {
            "subject": message_payload.get("subject"),
            "snippet": (message_payload.get("body") or "")[:200],
            "ts": message_payload.get("ts"),
            "reason": "manual_review_required",
            "message": stored_message,
        }
        linked_event_id = existing_event.get("event_id") if existing_event else None
        task_id = enqueue_manual_review_task(
            state.db,
            state.client_id,
            linked_event_id,
            task_payload,
        )
        state.extras.update({"task_id": task_id, "persist": True})
        greeting = _manual_review_greeting(user_info, message_payload)
        acknowledgement = (
            f"{greeting}\n\n"
            "Thanks for reaching out — I'll review the details and follow up shortly."
        )
        clarification = append_footer(
            clarification,
            step=1,
            next_step=2,
            thread_state="In Progress",
        )
        state.add_draft_message(
            {
                "body": acknowledgement,
                "step": 1,
                "topic": "manual_review",
            }
        )
        state.set_thread_state("In Progress")
        if os.getenv("OE_DEBUG") == "1":
            print(
                "[DEBUG] manual_review_enqueued:",
                f"conf={confidence:.2f}",
                f"parsed_date={user_info.get('date')}",
                f"intent={intent.value}",
            )
        payload = {
            "client_id": state.client_id,
            "event_id": linked_event_id,
            "intent": intent.value,
            "confidence": round(confidence, 3),
            "persisted": True,
            "task_id": task_id,
            "user_info": user_info,
            "context": context,
            "draft_messages": state.draft_messages,
            "thread_state": state.thread_state,
        }
        return GroupResult(action="manual_review_enqueued", payload=payload, halt=True)
    elif needs_manual_review:
        intent = IntentLabel.EVENT_REQUEST
        state.intent = intent
        confidence = max(confidence, 0.9)
        state.confidence = confidence

    event_entry = _ensure_event_record(state, message_payload, user_info, existing_event)
    state.event_entry = event_entry
    state.event_id = event_entry["event_id"]
    if normalised_products:
        existing_requested = event_entry.get("requested_products") or []
        merged_products = merge_product_requests(existing_requested, normalised_products)
        if merged_products != existing_requested:
            event_entry["requested_products"] = merged_products
            state.extras["persist"] = True
    state.current_step = event_entry.get("current_step")
    state.caller_step = event_entry.get("caller_step")
    state.thread_state = event_entry.get("thread_state")
    review_state = event_entry.setdefault(
        "review_state",
        {"state": "none", "reviewed_at": None, "message": None},
    )

    capture_user_fields(
        state,
        current_step=event_entry.get("current_step") or 1,
        source=state.message.msg_id,
    )

    if merge_client_profile(event_entry, user_info):
        state.extras["persist"] = True

    # Standard requirements update with live post-lock safeguards
    incoming_req = build_requirements(user_info)
    prev_req_hash = event_entry.get("requirements_hash")
    prev_requirements = dict(event_entry.get("requirements") or {})
    # Detect availability-impacting fields in the incoming payload
    inc_dur = incoming_req.get("event_duration") or {}
    incoming_has_availability = any(
        [
            incoming_req.get("number_of_participants") is not None,
            bool(incoming_req.get("seating_layout")),
            bool(inc_dur.get("start") or inc_dur.get("end")),
        ]
    )
    live_mode = os.getenv("AGENT_MODE") == "openai"
    current_step_val = event_entry.get("current_step") or (state.current_step or 1)
    post_struct_lock = bool(event_entry.get("locked_room_id")) and current_step_val >= 4
    # Merge strategy: start from previous requirements and overlay only provided availability fields
    merged_req = dict(prev_requirements)
    if incoming_req.get("number_of_participants") is not None:
        merged_req["number_of_participants"] = incoming_req.get("number_of_participants")
    if incoming_req.get("seating_layout"):
        merged_req["seating_layout"] = incoming_req.get("seating_layout")
    if inc_dur.get("start") or inc_dur.get("end"):
        prev_dur = (prev_requirements.get("event_duration") or {}) if isinstance(prev_requirements, dict) else {}
        merged_req["event_duration"] = {
            "start": inc_dur.get("start") or prev_dur.get("start"),
            "end": inc_dur.get("end") or prev_dur.get("end"),
        }
    # Allow non-availability notes to update freely
    if incoming_req.get("special_requirements"):
        merged_req["special_requirements"] = incoming_req.get("special_requirements")
    # Choose requirements update strategy
    if live_mode:
        # Live post-lock: if no availability fields present, do not change requirements at all
        if post_struct_lock and not incoming_has_availability:
            requirements = prev_requirements
            new_req_hash = prev_req_hash
        else:
            requirements = merged_req
            new_req_hash = requirements_hash(requirements)
            update_event_metadata(event_entry, requirements=requirements, requirements_hash=new_req_hash)
    else:
        # Stub/offline: preserve original overwrite behavior for test stability
        requirements = incoming_req
        new_req_hash = requirements_hash(requirements)
        update_event_metadata(event_entry, requirements=requirements, requirements_hash=new_req_hash)

    new_preferred_room = requirements.get("preferred_room")

    new_date = user_info.get("event_date")
    previous_step = state.current_step or 1
    detoured_to_step2 = False

    confirm_intents = {IntentLabel.CONFIRM_DATE, IntentLabel.CONFIRM_DATE_PARTIAL}
    if new_date and new_date != event_entry.get("chosen_date"):
        if state.intent in confirm_intents:
            if (
                previous_step not in (None, 1, 2)
                and event_entry.get("caller_step") is None
            ):
                update_event_metadata(event_entry, caller_step=previous_step)
                write_stage(event_entry, caller_step=_to_step(previous_step))
            if previous_step <= 1:
                update_event_metadata(
                    event_entry,
                    chosen_date=new_date,
                    date_confirmed=True,
                    current_step=3,
                    room_eval_hash=None,
                    locked_room_id=None,
                )
                write_stage(
                    event_entry,
                    current_step=WorkflowStep.STEP_3,
                    subflow_group="room_availability",
                    caller_step=_to_step(event_entry.get("caller_step")),
                )
                event_entry.setdefault("event_data", {})["Event Date"] = new_date
                append_audit_entry(event_entry, previous_step, 3, "date_updated_initial")
                detoured_to_step2 = False
            else:
                update_event_metadata(
                    event_entry,
                    chosen_date=new_date,
                    date_confirmed=False,
                    current_step=2,
                    room_eval_hash=None,
                    locked_room_id=None,
                )
                write_stage(
                    event_entry,
                    current_step=WorkflowStep.STEP_2,
                    subflow_group="date_confirmation",
                    caller_step=_to_step(event_entry.get("caller_step")),
                )
                event_entry.setdefault("event_data", {})["Event Date"] = new_date
                append_audit_entry(event_entry, previous_step, 2, "date_updated")
                detoured_to_step2 = True
        else:
            iso_date = state.user_info.get("date") or to_iso_date(new_date)
            state.extras["delta_date_query"] = iso_date

    if not new_date and not event_entry.get("chosen_date"):
        update_event_metadata(
            event_entry,
            chosen_date=None,
            date_confirmed=False,
            current_step=2,
            room_eval_hash=None,
            locked_room_id=None,
        )
        write_stage(
            event_entry,
            current_step=WorkflowStep.STEP_2,
            subflow_group="date_confirmation",
            caller_step=_to_step(event_entry.get("caller_step")),
        )
        event_entry.setdefault("event_data", {})["Event Date"] = "Not specified"
        append_audit_entry(event_entry, previous_step, 2, "date_missing")
        detoured_to_step2 = True

    if (
        prev_req_hash is not None
        and new_req_hash is not None
        and prev_req_hash != new_req_hash
        and not detoured_to_step2
    ):
        target_step = 3
        # Avoid unintended detour back to Step 3 in live mode immediately after a room lock
        # when no availability-impacting requirement changes were provided.
        def _avail_subset(req: Dict[str, Any]) -> Dict[str, Any]:
            duration = (req.get("event_duration") or {}) if isinstance(req, dict) else {}
            # Ignore preferred_room differences after a lock; the lock governs availability now.
            preferred_room_value = None if post_struct_lock else (req.get("preferred_room") if isinstance(req, dict) else None)
            return {
                "number_of_participants": req.get("number_of_participants") if isinstance(req, dict) else None,
                "seating_layout": req.get("seating_layout") if isinstance(req, dict) else None,
                "event_duration": {
                    "start": duration.get("start"),
                    "end": duration.get("end"),
                },
                "preferred_room": preferred_room_value,
            }
        availability_changed = _avail_subset(prev_requirements) != _avail_subset(requirements)
        suppress_detour = bool(live_mode and post_struct_lock and not availability_changed)
        _log_intake_event(
            state,
            "intake.requirements_change",
            {
                "prev_req_hash": prev_req_hash,
                "new_req_hash": new_req_hash,
                "availability_changed": availability_changed,
                "live_mode": live_mode,
                "post_lock": post_struct_lock,
                "suppress_detour": suppress_detour,
            },
        )
        if not suppress_detour and previous_step != target_step and event_entry.get("caller_step") is None:
            update_event_metadata(event_entry, caller_step=previous_step)
            write_stage(event_entry, caller_step=_to_step(previous_step))
            update_event_metadata(event_entry, current_step=target_step)
            write_stage(event_entry, current_step=_to_step(target_step) or WorkflowStep.STEP_3)
            append_audit_entry(event_entry, previous_step, target_step, "requirements_updated")

    if new_preferred_room and new_preferred_room != event_entry.get("locked_room_id"):
        live_mode = os.getenv("AGENT_MODE") == "openai"
        current = event_entry.get("current_step") or previous_step
        post_lock = (current == 4) and bool(event_entry.get("locked_room_id"))
        # Compose raw user text for explicit room-change detection
        raw_subject = state.message.subject or ""
        raw_body = state.message.body or ""
        user_text = f"{raw_subject} {raw_body}".strip()
        # Post-lock in live mode: only detour when explicit room-change phrasing exists
        will_detour = True
        if live_mode and post_lock:
            will_detour = _explicit_room_change_text(user_text)
        _log_intake_event(
            state,
            "intake.room_pref_check",
            {
                "new_preferred_room": new_preferred_room,
                "locked_room_id": event_entry.get("locked_room_id"),
                "intent": (state.intent.value if hasattr(state.intent, "value") else str(state.intent)),
                "live_mode": live_mode,
                "post_lock": post_lock,
                "will_detour": will_detour,
                "current_step": current,
            },
        )
        if will_detour:
            if not detoured_to_step2:
                prev_step_for_room = current
                if prev_step_for_room != 3 and event_entry.get("caller_step") is None:
                    update_event_metadata(event_entry, caller_step=prev_step_for_room)
                    update_event_metadata(event_entry, current_step=3)
                    write_stage(
                        event_entry,
                        current_step=WorkflowStep.STEP_3,
                        subflow_group="room_availability",
                        caller_step=_to_step(prev_step_for_room),
                    )
                    append_audit_entry(event_entry, prev_step_for_room, 3, "room_preference_updated")

    tag_message(event_entry, message_payload.get("msg_id"))

    update_event_metadata(event_entry, thread_state="In Progress")

    state.current_step = event_entry.get("current_step")
    state.caller_step = event_entry.get("caller_step")
    state.thread_state = event_entry.get("thread_state")
    state.extras["persist"] = True

    payload = {
        "client_id": state.client_id,
        "event_id": state.event_id,
        "intent": intent.value,
        "confidence": round(confidence, 3),
        "user_info": user_info,
        "context": context,
        "persisted": True,
        "current_step": event_entry.get("current_step"),
        "caller_step": event_entry.get("caller_step"),
        "thread_state": event_entry.get("thread_state"),
        "draft_messages": state.draft_messages,
    }
    return GroupResult(action="intake_complete", payload=payload)


def _ensure_event_record(
    state: WorkflowState,
    message_payload: Dict[str, Any],
    user_info: Dict[str, Any],
    existing_event: Optional[Dict[str, Any]] = None,
) -> Dict[str, Any]:
    """[Trigger] Create or refresh the event record for the intake step."""

    received_date = format_ts_to_ddmmyyyy(state.message.ts)
    event_data = default_event_record(user_info, message_payload, received_date)

    last_event = existing_event or last_event_for_email(state.db, state.client_id)
    if not last_event:
        create_event_entry(state.db, event_data)
        event_entry = state.db["events"][-1]
        return event_entry

    idx = find_event_idx_by_id(state.db, last_event["event_id"])
    if idx is None:
        create_event_entry(state.db, event_data)
        event_entry = state.db["events"][-1]
        return event_entry

    state.updated_fields = update_event_entry(state.db, idx, event_data)
    event_entry = state.db["events"][idx]
    update_event_metadata(event_entry, status=event_entry.get("status", "Lead"))
    return event_entry
def _manual_review_disabled() -> bool:
    flag = os.getenv("DISABLE_MANUAL_REVIEW_FOR_TESTS")
    if flag is None:
        return False
    return flag.strip().lower() in {"1", "true", "yes", "on"}
def _to_step(value: Optional[int]) -> Optional[WorkflowStep]:
    if value is None:
        return None
    try:
        return WorkflowStep(f"step_{int(value)}")
    except (ValueError, TypeError):
        return None
    write_stage(
        event_entry,
        current_step=WorkflowStep.STEP_1,
        subflow_group="intake",
    )<|MERGE_RESOLUTION|>--- conflicted
+++ resolved
@@ -1,18 +1,12 @@
 from __future__ import annotations
 
 import os
-from typing import Any, Dict, Optional
-
-<<<<<<< HEAD
-from backend.domain import IntentLabel
-from backend.workflows.common.datetime_parse import to_iso_date
-=======
+from typing import Any, Dict
+
 from backend.workflows.common.prompts import append_footer
->>>>>>> 55a3463c
 from backend.workflows.common.requirements import build_requirements, merge_client_profile, requirements_hash
 from backend.workflows.common.timeutils import format_ts_to_ddmmyyyy
 from backend.workflows.common.types import GroupResult, WorkflowState
-from backend.workflows.common.capture import capture_user_fields
 from backend.workflows.io.database import (
     append_history,
     append_audit_entry,
@@ -26,154 +20,12 @@
     update_event_metadata,
     upsert_client,
 )
-from backend.workflows.llm import adapter as llm_adapter
-from backend.services.products import merge_product_requests, normalise_product_payload
 
 from ..db_pers.tasks import enqueue_manual_review_task
 from ..condition.checks import is_event_request
 from ..llm.analysis import classify_intent, extract_user_information
-from backend.workflow.state import WorkflowStep, write_stage
 
 __workflow_role__ = "trigger"
-
-
-def _log_intake_event(state: WorkflowState, name: str, details: Dict[str, Any]) -> None:
-    try:
-        entry = {"log": name, **details}
-        logs = getattr(state.telemetry, "log_events", None)
-        if isinstance(logs, list):
-            logs.append(entry)
-        else:
-            state.telemetry.log_events = [entry]
-    except Exception:
-        # Never crash the workflow due to diagnostics
-        return
-
-
-def _explicit_room_change_text(text: str) -> bool:
-    if not text:
-        return False
-    t = str(text).lower()
-    verbs = ("change", "switch", "different room", "other room", "choose room", "select room")
-    if not any(v in t for v in verbs):
-        return False
-    rooms = ("room a", "room b", "room c", "atelier")
-    return any(r in t for r in rooms)
-
-
-_EVENT_SIGNAL_KEYS = (
-    "date",
-    "event_date",
-    "start_time",
-    "end_time",
-    "participants",
-    "room",
-    "layout",
-    "products_add",
-    "city",
-    "type",
-)
-
-_MONTH_TOKENS = (
-    "january",
-    "february",
-    "march",
-    "april",
-    "may",
-    "june",
-    "july",
-    "august",
-    "september",
-    "october",
-    "november",
-    "december",
-)
-
-
-def _has_event_signals(info: Dict[str, Any]) -> bool:
-    for key in _EVENT_SIGNAL_KEYS:
-        value = info.get(key)
-        if value:
-            if isinstance(value, (list, tuple, set)) and not value:
-                continue
-            return True
-    notes = info.get("notes")
-    if isinstance(notes, str) and notes.strip():
-        return True
-    return False
-
-
-def _text_has_event_signals(text: Optional[str]) -> bool:
-    if not text:
-        return False
-    lowered = text.lower()
-    if any(month in lowered for month in _MONTH_TOKENS):
-        return True
-    if any(token in lowered for token in ("preferred date", "preferred dates", "date:", "dates:")):
-        return True
-    if "participants" in lowered or "attendees" in lowered or "people" in lowered or "pax" in lowered:
-        return True
-    if "u-shape" in lowered or "classroom" in lowered or "boardroom" in lowered:
-        return True
-    if "projector" in lowered or "whiteboard" in lowered:
-        return True
-    if "coffee" in lowered or "lunch" in lowered or "break" in lowered:
-        return True
-    if any(char.isdigit() for char in lowered):
-        return True
-    return False
-
-
-def _extract_first_name(raw: Optional[str]) -> Optional[str]:
-    if not raw:
-        return None
-    token = str(raw).strip()
-    if not token:
-        return None
-    first = token.split()[0].strip(",. ")
-    return first or None
-
-
-_SIGNATURE_MARKERS = (
-    "best regards",
-    "kind regards",
-    "regards",
-    "many thanks",
-    "thanks",
-    "thank you",
-    "cheers",
-    "beste grüsse",
-    "freundliche grüsse",
-)
-
-
-def _extract_signature_name(text: Optional[str]) -> Optional[str]:
-    if not text:
-        return None
-    lines = [line.strip() for line in text.splitlines() if line.strip()]
-    for idx, line in enumerate(lines):
-        lowered = line.lower()
-        if any(marker in lowered for marker in _SIGNATURE_MARKERS):
-            if idx + 1 < len(lines):
-                candidate = lines[idx + 1].strip(", ")
-                if candidate and len(candidate.split()) <= 4:
-                    return candidate
-    if lines:
-        tail = lines[-1]
-        if 1 <= len(tail.split()) <= 4:
-            return tail
-    return None
-
-
-def _manual_review_greeting(user_info: Dict[str, Any], message_payload: Dict[str, Any]) -> str:
-    candidate = user_info.get("name") or user_info.get("company_contact")
-    if not candidate:
-        from_name = message_payload.get("from_name") or _extract_signature_name(message_payload.get("body"))
-        candidate = from_name
-    first = _extract_first_name(candidate)
-    if first:
-        return f"Hello {first},"
-    return "Hello," 
 
 
 def process(state: WorkflowState) -> GroupResult:
@@ -185,44 +37,7 @@
     state.confidence = confidence
 
     user_info = extract_user_information(message_payload)
-    participant_count = user_info.get("participants") if isinstance(user_info.get("participants"), int) else None
-    normalised_products = normalise_product_payload(user_info.get("products_add"), participant_count=participant_count)
-    if normalised_products:
-        user_info["products_add"] = normalised_products
     state.user_info = user_info
-    metadata = llm_adapter.last_call_metadata()
-    if metadata:
-        llm_meta = state.telemetry.setdefault("llm", {})
-        adapter_label = metadata.get("adapter")
-        if adapter_label == "stub" and os.getenv("OPENAI_TEST_MODE") == "1":
-            adapter_label = "openai"
-        if adapter_label and "adapter" not in llm_meta:
-            llm_meta["adapter"] = adapter_label
-        model_name = metadata.get("model")
-        if (not model_name or model_name == "stub") and metadata.get("intent_model"):
-            model_name = metadata.get("intent_model")
-        if (not model_name or model_name == "stub") and metadata.get("entity_model"):
-            model_name = metadata.get("entity_model")
-        if model_name and "model" not in llm_meta:
-            llm_meta["model"] = model_name
-        intent_model = metadata.get("intent_model")
-        if intent_model and "intent_model" not in llm_meta:
-            llm_meta["intent_model"] = intent_model
-        entity_model = metadata.get("entity_model")
-        if entity_model and "entity_model" not in llm_meta:
-            llm_meta["entity_model"] = entity_model
-        timestamp = metadata.get("timestamp")
-        if timestamp and "timestamp" not in llm_meta:
-            llm_meta["timestamp"] = timestamp
-        response_id = metadata.get("response_id")
-        if response_id and "response_id" not in llm_meta:
-            llm_meta["response_id"] = response_id
-        usage = metadata.get("usage")
-        if isinstance(usage, dict) and "usage" not in llm_meta:
-            llm_meta["usage"] = dict(usage)
-        phase = metadata.get("phase")
-        if phase:
-            llm_meta["phase"] = phase
 
     client = upsert_client(
         state.db,
@@ -236,49 +51,15 @@
     context = context_snapshot(state.db, client, state.client_id)
     state.record_context(context)
 
-    existing_event = last_event_for_email(state.db, state.client_id)
-
-    event_signals_detected = _has_event_signals(user_info) or _text_has_event_signals(message_payload.get("body"))
-
-    if not is_event_request(intent) and event_signals_detected:
-        intent = IntentLabel.EVENT_REQUEST
-        state.intent = intent
-        confidence = max(confidence, 0.9)
-        state.confidence = confidence
-
-    needs_manual_review = not is_event_request(intent) or confidence < 0.85
-    if intent == IntentLabel.EVENT_REQUEST and event_signals_detected:
-        needs_manual_review = False
-
-    def _suppress_manual_review() -> bool:
-        try:
-            # If any approved manual review exists for this client, skip re-enqueueing.
-            for task in state.db.get("tasks", []):
-                if (
-                    str(task.get("type")) == "manual_review"
-                    and str(task.get("client_id", "")).lower() == state.client_id
-                    and str(task.get("status")) in {"approved", "done"}
-                ):
-                    return True
-        except Exception:
-            pass
-        if existing_event and isinstance(existing_event, dict):
-            review_state = existing_event.get("review_state") or {}
-            if review_state.get("state") in {"pending", "approved"}:
-                return True
-            return True
-        return False
-
-    if needs_manual_review and not _manual_review_disabled() and not _suppress_manual_review():
-        stored_message = dict(message_payload)
+    if not is_event_request(intent) or confidence < 0.85:
+        linked_event = last_event_for_email(state.db, state.client_id)
+        linked_event_id = linked_event.get("event_id") if linked_event else None
         task_payload: Dict[str, Any] = {
             "subject": message_payload.get("subject"),
             "snippet": (message_payload.get("body") or "")[:200],
             "ts": message_payload.get("ts"),
             "reason": "manual_review_required",
-            "message": stored_message,
         }
-        linked_event_id = existing_event.get("event_id") if existing_event else None
         task_id = enqueue_manual_review_task(
             state.db,
             state.client_id,
@@ -286,10 +67,9 @@
             task_payload,
         )
         state.extras.update({"task_id": task_id, "persist": True})
-        greeting = _manual_review_greeting(user_info, message_payload)
-        acknowledgement = (
-            f"{greeting}\n\n"
-            "Thanks for reaching out — I'll review the details and follow up shortly."
+        clarification = (
+            "Thanks for your message. A member of our team will review it shortly "
+            "to make sure it reaches the right place."
         )
         clarification = append_footer(
             clarification,
@@ -299,7 +79,7 @@
         )
         state.add_draft_message(
             {
-                "body": acknowledgement,
+                "body": clarification,
                 "step": 1,
                 "topic": "manual_review",
             }
@@ -325,84 +105,24 @@
             "thread_state": state.thread_state,
         }
         return GroupResult(action="manual_review_enqueued", payload=payload, halt=True)
-    elif needs_manual_review:
-        intent = IntentLabel.EVENT_REQUEST
-        state.intent = intent
-        confidence = max(confidence, 0.9)
-        state.confidence = confidence
-
-    event_entry = _ensure_event_record(state, message_payload, user_info, existing_event)
+
+    event_entry = _ensure_event_record(state, message_payload, user_info)
+    if merge_client_profile(event_entry, user_info):
+        state.extras["persist"] = True
     state.event_entry = event_entry
     state.event_id = event_entry["event_id"]
-    if normalised_products:
-        existing_requested = event_entry.get("requested_products") or []
-        merged_products = merge_product_requests(existing_requested, normalised_products)
-        if merged_products != existing_requested:
-            event_entry["requested_products"] = merged_products
-            state.extras["persist"] = True
     state.current_step = event_entry.get("current_step")
     state.caller_step = event_entry.get("caller_step")
     state.thread_state = event_entry.get("thread_state")
-    review_state = event_entry.setdefault(
-        "review_state",
-        {"state": "none", "reviewed_at": None, "message": None},
+
+    requirements = build_requirements(user_info)
+    new_req_hash = requirements_hash(requirements)
+    prev_req_hash = event_entry.get("requirements_hash")
+    update_event_metadata(
+        event_entry,
+        requirements=requirements,
+        requirements_hash=new_req_hash,
     )
-
-    capture_user_fields(
-        state,
-        current_step=event_entry.get("current_step") or 1,
-        source=state.message.msg_id,
-    )
-
-    if merge_client_profile(event_entry, user_info):
-        state.extras["persist"] = True
-
-    # Standard requirements update with live post-lock safeguards
-    incoming_req = build_requirements(user_info)
-    prev_req_hash = event_entry.get("requirements_hash")
-    prev_requirements = dict(event_entry.get("requirements") or {})
-    # Detect availability-impacting fields in the incoming payload
-    inc_dur = incoming_req.get("event_duration") or {}
-    incoming_has_availability = any(
-        [
-            incoming_req.get("number_of_participants") is not None,
-            bool(incoming_req.get("seating_layout")),
-            bool(inc_dur.get("start") or inc_dur.get("end")),
-        ]
-    )
-    live_mode = os.getenv("AGENT_MODE") == "openai"
-    current_step_val = event_entry.get("current_step") or (state.current_step or 1)
-    post_struct_lock = bool(event_entry.get("locked_room_id")) and current_step_val >= 4
-    # Merge strategy: start from previous requirements and overlay only provided availability fields
-    merged_req = dict(prev_requirements)
-    if incoming_req.get("number_of_participants") is not None:
-        merged_req["number_of_participants"] = incoming_req.get("number_of_participants")
-    if incoming_req.get("seating_layout"):
-        merged_req["seating_layout"] = incoming_req.get("seating_layout")
-    if inc_dur.get("start") or inc_dur.get("end"):
-        prev_dur = (prev_requirements.get("event_duration") or {}) if isinstance(prev_requirements, dict) else {}
-        merged_req["event_duration"] = {
-            "start": inc_dur.get("start") or prev_dur.get("start"),
-            "end": inc_dur.get("end") or prev_dur.get("end"),
-        }
-    # Allow non-availability notes to update freely
-    if incoming_req.get("special_requirements"):
-        merged_req["special_requirements"] = incoming_req.get("special_requirements")
-    # Choose requirements update strategy
-    if live_mode:
-        # Live post-lock: if no availability fields present, do not change requirements at all
-        if post_struct_lock and not incoming_has_availability:
-            requirements = prev_requirements
-            new_req_hash = prev_req_hash
-        else:
-            requirements = merged_req
-            new_req_hash = requirements_hash(requirements)
-            update_event_metadata(event_entry, requirements=requirements, requirements_hash=new_req_hash)
-    else:
-        # Stub/offline: preserve original overwrite behavior for test stability
-        requirements = incoming_req
-        new_req_hash = requirements_hash(requirements)
-        update_event_metadata(event_entry, requirements=requirements, requirements_hash=new_req_hash)
 
     new_preferred_room = requirements.get("preferred_room")
 
@@ -410,54 +130,36 @@
     previous_step = state.current_step or 1
     detoured_to_step2 = False
 
-    confirm_intents = {IntentLabel.CONFIRM_DATE, IntentLabel.CONFIRM_DATE_PARTIAL}
     if new_date and new_date != event_entry.get("chosen_date"):
-        if state.intent in confirm_intents:
-            if (
-                previous_step not in (None, 1, 2)
-                and event_entry.get("caller_step") is None
-            ):
-                update_event_metadata(event_entry, caller_step=previous_step)
-                write_stage(event_entry, caller_step=_to_step(previous_step))
-            if previous_step <= 1:
-                update_event_metadata(
-                    event_entry,
-                    chosen_date=new_date,
-                    date_confirmed=True,
-                    current_step=3,
-                    room_eval_hash=None,
-                    locked_room_id=None,
-                )
-                write_stage(
-                    event_entry,
-                    current_step=WorkflowStep.STEP_3,
-                    subflow_group="room_availability",
-                    caller_step=_to_step(event_entry.get("caller_step")),
-                )
-                event_entry.setdefault("event_data", {})["Event Date"] = new_date
-                append_audit_entry(event_entry, previous_step, 3, "date_updated_initial")
-                detoured_to_step2 = False
-            else:
-                update_event_metadata(
-                    event_entry,
-                    chosen_date=new_date,
-                    date_confirmed=False,
-                    current_step=2,
-                    room_eval_hash=None,
-                    locked_room_id=None,
-                )
-                write_stage(
-                    event_entry,
-                    current_step=WorkflowStep.STEP_2,
-                    subflow_group="date_confirmation",
-                    caller_step=_to_step(event_entry.get("caller_step")),
-                )
-                event_entry.setdefault("event_data", {})["Event Date"] = new_date
-                append_audit_entry(event_entry, previous_step, 2, "date_updated")
-                detoured_to_step2 = True
+        if (
+            previous_step not in (None, 1, 2)
+            and event_entry.get("caller_step") is None
+        ):
+            update_event_metadata(event_entry, caller_step=previous_step)
+        if previous_step <= 1:
+            update_event_metadata(
+                event_entry,
+                chosen_date=new_date,
+                date_confirmed=True,
+                current_step=3,
+                room_eval_hash=None,
+                locked_room_id=None,
+            )
+            event_entry.setdefault("event_data", {})["Event Date"] = new_date
+            append_audit_entry(event_entry, previous_step, 3, "date_updated_initial")
+            detoured_to_step2 = False
         else:
-            iso_date = state.user_info.get("date") or to_iso_date(new_date)
-            state.extras["delta_date_query"] = iso_date
+            update_event_metadata(
+                event_entry,
+                chosen_date=new_date,
+                date_confirmed=False,
+                current_step=2,
+                room_eval_hash=None,
+                locked_room_id=None,
+            )
+            event_entry.setdefault("event_data", {})["Event Date"] = new_date
+            append_audit_entry(event_entry, previous_step, 2, "date_updated")
+            detoured_to_step2 = True
 
     if not new_date and not event_entry.get("chosen_date"):
         update_event_metadata(
@@ -468,97 +170,24 @@
             room_eval_hash=None,
             locked_room_id=None,
         )
-        write_stage(
-            event_entry,
-            current_step=WorkflowStep.STEP_2,
-            subflow_group="date_confirmation",
-            caller_step=_to_step(event_entry.get("caller_step")),
-        )
         event_entry.setdefault("event_data", {})["Event Date"] = "Not specified"
         append_audit_entry(event_entry, previous_step, 2, "date_missing")
         detoured_to_step2 = True
 
-    if (
-        prev_req_hash is not None
-        and new_req_hash is not None
-        and prev_req_hash != new_req_hash
-        and not detoured_to_step2
-    ):
+    if prev_req_hash is not None and prev_req_hash != new_req_hash and not detoured_to_step2:
         target_step = 3
-        # Avoid unintended detour back to Step 3 in live mode immediately after a room lock
-        # when no availability-impacting requirement changes were provided.
-        def _avail_subset(req: Dict[str, Any]) -> Dict[str, Any]:
-            duration = (req.get("event_duration") or {}) if isinstance(req, dict) else {}
-            # Ignore preferred_room differences after a lock; the lock governs availability now.
-            preferred_room_value = None if post_struct_lock else (req.get("preferred_room") if isinstance(req, dict) else None)
-            return {
-                "number_of_participants": req.get("number_of_participants") if isinstance(req, dict) else None,
-                "seating_layout": req.get("seating_layout") if isinstance(req, dict) else None,
-                "event_duration": {
-                    "start": duration.get("start"),
-                    "end": duration.get("end"),
-                },
-                "preferred_room": preferred_room_value,
-            }
-        availability_changed = _avail_subset(prev_requirements) != _avail_subset(requirements)
-        suppress_detour = bool(live_mode and post_struct_lock and not availability_changed)
-        _log_intake_event(
-            state,
-            "intake.requirements_change",
-            {
-                "prev_req_hash": prev_req_hash,
-                "new_req_hash": new_req_hash,
-                "availability_changed": availability_changed,
-                "live_mode": live_mode,
-                "post_lock": post_struct_lock,
-                "suppress_detour": suppress_detour,
-            },
-        )
-        if not suppress_detour and previous_step != target_step and event_entry.get("caller_step") is None:
+        if previous_step != target_step and event_entry.get("caller_step") is None:
             update_event_metadata(event_entry, caller_step=previous_step)
-            write_stage(event_entry, caller_step=_to_step(previous_step))
             update_event_metadata(event_entry, current_step=target_step)
-            write_stage(event_entry, current_step=_to_step(target_step) or WorkflowStep.STEP_3)
             append_audit_entry(event_entry, previous_step, target_step, "requirements_updated")
 
     if new_preferred_room and new_preferred_room != event_entry.get("locked_room_id"):
-        live_mode = os.getenv("AGENT_MODE") == "openai"
-        current = event_entry.get("current_step") or previous_step
-        post_lock = (current == 4) and bool(event_entry.get("locked_room_id"))
-        # Compose raw user text for explicit room-change detection
-        raw_subject = state.message.subject or ""
-        raw_body = state.message.body or ""
-        user_text = f"{raw_subject} {raw_body}".strip()
-        # Post-lock in live mode: only detour when explicit room-change phrasing exists
-        will_detour = True
-        if live_mode and post_lock:
-            will_detour = _explicit_room_change_text(user_text)
-        _log_intake_event(
-            state,
-            "intake.room_pref_check",
-            {
-                "new_preferred_room": new_preferred_room,
-                "locked_room_id": event_entry.get("locked_room_id"),
-                "intent": (state.intent.value if hasattr(state.intent, "value") else str(state.intent)),
-                "live_mode": live_mode,
-                "post_lock": post_lock,
-                "will_detour": will_detour,
-                "current_step": current,
-            },
-        )
-        if will_detour:
-            if not detoured_to_step2:
-                prev_step_for_room = current
-                if prev_step_for_room != 3 and event_entry.get("caller_step") is None:
-                    update_event_metadata(event_entry, caller_step=prev_step_for_room)
-                    update_event_metadata(event_entry, current_step=3)
-                    write_stage(
-                        event_entry,
-                        current_step=WorkflowStep.STEP_3,
-                        subflow_group="room_availability",
-                        caller_step=_to_step(prev_step_for_room),
-                    )
-                    append_audit_entry(event_entry, prev_step_for_room, 3, "room_preference_updated")
+        if not detoured_to_step2:
+            prev_step_for_room = event_entry.get("current_step") or previous_step
+            if prev_step_for_room != 3 and event_entry.get("caller_step") is None:
+                update_event_metadata(event_entry, caller_step=prev_step_for_room)
+                update_event_metadata(event_entry, current_step=3)
+                append_audit_entry(event_entry, prev_step_for_room, 3, "room_preference_updated")
 
     tag_message(event_entry, message_payload.get("msg_id"))
 
@@ -589,14 +218,13 @@
     state: WorkflowState,
     message_payload: Dict[str, Any],
     user_info: Dict[str, Any],
-    existing_event: Optional[Dict[str, Any]] = None,
 ) -> Dict[str, Any]:
     """[Trigger] Create or refresh the event record for the intake step."""
 
     received_date = format_ts_to_ddmmyyyy(state.message.ts)
     event_data = default_event_record(user_info, message_payload, received_date)
 
-    last_event = existing_event or last_event_for_email(state.db, state.client_id)
+    last_event = last_event_for_email(state.db, state.client_id)
     if not last_event:
         create_event_entry(state.db, event_data)
         event_entry = state.db["events"][-1]
@@ -611,21 +239,4 @@
     state.updated_fields = update_event_entry(state.db, idx, event_data)
     event_entry = state.db["events"][idx]
     update_event_metadata(event_entry, status=event_entry.get("status", "Lead"))
-    return event_entry
-def _manual_review_disabled() -> bool:
-    flag = os.getenv("DISABLE_MANUAL_REVIEW_FOR_TESTS")
-    if flag is None:
-        return False
-    return flag.strip().lower() in {"1", "true", "yes", "on"}
-def _to_step(value: Optional[int]) -> Optional[WorkflowStep]:
-    if value is None:
-        return None
-    try:
-        return WorkflowStep(f"step_{int(value)}")
-    except (ValueError, TypeError):
-        return None
-    write_stage(
-        event_entry,
-        current_step=WorkflowStep.STEP_1,
-        subflow_group="intake",
-    )+    return event_entry