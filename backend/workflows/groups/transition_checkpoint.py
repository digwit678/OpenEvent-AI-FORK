from __future__ import annotations

from typing import Any, Dict, List

<<<<<<< HEAD
from backend.domain import TaskType
from backend.workflows.groups.negotiation_close import _handle_accept
from backend.workflows.io.tasks import enqueue_task

=======
from backend.workflows.common.prompts import append_footer
>>>>>>> 55a3463c
from backend.workflows.common.types import GroupResult, WorkflowState
from backend.workflows.io.database import append_audit_entry, update_event_metadata
from backend.utils.profiler import profile_step

__all__ = ["process"]


@profile_step("workflow.step6.transition")
def process(state: WorkflowState) -> GroupResult:
    """[Trigger] Step 6 — transition checkpoint to validate consistency before confirmation."""

    event_entry = state.event_entry
    if not event_entry:
        payload = {
            "client_id": state.client_id,
            "event_id": None,
            "intent": state.intent.value if state.intent else None,
            "confidence": round(state.confidence or 0.0, 3),
            "reason": "missing_event",
            "context": state.context_snapshot,
        }
        return GroupResult(action="transition_missing_event", payload=payload, halt=True)

    state.current_step = 6
    negotiation_state = event_entry.setdefault("negotiation_state", {"counter_count": 0, "manual_review_task_id": None})
    blockers = _collect_blockers(event_entry)
    if negotiation_state.get("pending_acceptance"):
        non_offer_blockers = [blocker for blocker in blockers if blocker != "accepted offer version"]
        if not non_offer_blockers:
            response = _handle_accept(event_entry)
            state.add_draft_message(response["draft"])
            negotiation_state["pending_acceptance"] = False
            task_payload = {
                "reason": "offer_accepted",
                "offer_id": response["offer_id"],
                "room": event_entry.get("locked_room_id"),
                "date": event_entry.get("chosen_date"),
                "total_amount": response.get("total_amount"),
            }
            enqueue_task(
                state.db,
                TaskType.ROUTE_POST_OFFER,
                state.client_id or "",
                event_entry.get("event_id"),
                task_payload,
            )
            state.telemetry.final_action = "accepted"
            blockers = _collect_blockers(event_entry)
    if blockers:
        blocker_text = "; ".join(blockers)
        draft = {
<<<<<<< HEAD
            "body": f"Transition halted: {blocker_text}. Please resolve before continuing.",
=======
            "body": append_footer(
                f"Transition halted: {blocker_text}. Please resolve before continuing.",
                step=6,
                next_step=6,
                thread_state="Awaiting Client Response",
            ),
>>>>>>> 55a3463c
            "step": 6,
            "topic": "transition_clarification",
            "requires_approval": True,
        }
        state.add_draft_message(draft)
        update_event_metadata(event_entry, current_step=6, transition_ready=False, thread_state="Awaiting Client Response")
        state.set_thread_state("Awaiting Client Response")
        state.extras["persist"] = True
        payload = {
            "client_id": state.client_id,
            "event_id": event_entry.get("event_id"),
            "intent": state.intent.value if state.intent else None,
            "confidence": round(state.confidence or 0.0, 3),
            "blockers": blockers,
            "draft_messages": state.draft_messages,
            "thread_state": state.thread_state,
            "context": state.context_snapshot,
            "persisted": True,
        }
        return GroupResult(action="transition_blocked", payload=payload, halt=True)

    update_event_metadata(event_entry, transition_ready=True, current_step=7, thread_state="In Progress")
    append_audit_entry(event_entry, 6, 7, "transition_ready")
    state.current_step = 7
    state.set_thread_state("In Progress")
    state.extras["persist"] = True
    payload = {
        "client_id": state.client_id,
        "event_id": event_entry.get("event_id"),
        "intent": state.intent.value if state.intent else None,
        "confidence": round(state.confidence or 0.0, 3),
        "transition_ready": True,
        "draft_messages": state.draft_messages,
        "thread_state": state.thread_state,
        "context": state.context_snapshot,
        "persisted": True,
    }
    return GroupResult(action="transition_ready", payload=payload, halt=True)


def _collect_blockers(event_entry: Dict[str, Any]) -> List[str]:
    blockers: List[str] = []
    if not event_entry.get("chosen_date"):
        blockers.append("confirmed event date")
    if not event_entry.get("locked_room_id"):
        blockers.append("locked room selection")
    if event_entry.get("requirements_hash") and event_entry.get("room_eval_hash"):
        if event_entry["requirements_hash"] != event_entry["room_eval_hash"]:
            blockers.append("room availability check on latest requirements")
    offer_status = event_entry.get("offer_status")
    if offer_status != "Accepted":
        blockers.append("accepted offer version")

    deposit_state = event_entry.get("deposit_state") or {}
    if deposit_state.get("required") and deposit_state.get("status") not in {"paid", "not_required"}:
        blockers.append("deposit payment")
    return blockers<|MERGE_RESOLUTION|>--- conflicted
+++ resolved
@@ -2,14 +2,7 @@
 
 from typing import Any, Dict, List
 
-<<<<<<< HEAD
-from backend.domain import TaskType
-from backend.workflows.groups.negotiation_close import _handle_accept
-from backend.workflows.io.tasks import enqueue_task
-
-=======
 from backend.workflows.common.prompts import append_footer
->>>>>>> 55a3463c
 from backend.workflows.common.types import GroupResult, WorkflowState
 from backend.workflows.io.database import append_audit_entry, update_event_metadata
 from backend.utils.profiler import profile_step
@@ -34,43 +27,16 @@
         return GroupResult(action="transition_missing_event", payload=payload, halt=True)
 
     state.current_step = 6
-    negotiation_state = event_entry.setdefault("negotiation_state", {"counter_count": 0, "manual_review_task_id": None})
     blockers = _collect_blockers(event_entry)
-    if negotiation_state.get("pending_acceptance"):
-        non_offer_blockers = [blocker for blocker in blockers if blocker != "accepted offer version"]
-        if not non_offer_blockers:
-            response = _handle_accept(event_entry)
-            state.add_draft_message(response["draft"])
-            negotiation_state["pending_acceptance"] = False
-            task_payload = {
-                "reason": "offer_accepted",
-                "offer_id": response["offer_id"],
-                "room": event_entry.get("locked_room_id"),
-                "date": event_entry.get("chosen_date"),
-                "total_amount": response.get("total_amount"),
-            }
-            enqueue_task(
-                state.db,
-                TaskType.ROUTE_POST_OFFER,
-                state.client_id or "",
-                event_entry.get("event_id"),
-                task_payload,
-            )
-            state.telemetry.final_action = "accepted"
-            blockers = _collect_blockers(event_entry)
     if blockers:
         blocker_text = "; ".join(blockers)
         draft = {
-<<<<<<< HEAD
-            "body": f"Transition halted: {blocker_text}. Please resolve before continuing.",
-=======
             "body": append_footer(
                 f"Transition halted: {blocker_text}. Please resolve before continuing.",
                 step=6,
                 next_step=6,
                 thread_state="Awaiting Client Response",
             ),
->>>>>>> 55a3463c
             "step": 6,
             "topic": "transition_clarification",
             "requires_approval": True,
