--- conflicted
+++ resolved
@@ -4,26 +4,18 @@
 import uuid
 import os
 import re
-import atexit
-import logging
-import subprocess
-import time
 from datetime import datetime
-from typing import Any, Dict, Optional, List, Tuple
-from backend.domain import ConversationState, EventInformation, TaskType
+from typing import Optional
+from backend.domain import ConversationState, EventInformation
 from backend.conversation_manager import (
-    create_summary,
-    active_conversations,
+    classify_email, generate_response, create_summary,
+    active_conversations, extract_information_incremental,
 )
 from pathlib import Path
 from backend.adapters.calendar_adapter import get_calendar_adapter
 from backend.adapters.client_gui_adapter import ClientGUIAdapter
 from backend.workflows.groups.room_availability import run_availability_workflow
 from backend.utils import json_io
-<<<<<<< HEAD
-from backend.workflows.io.database import ensure_event_defaults
-=======
->>>>>>> 55a3463c
 
 os.environ.setdefault("AGENT_MODE", os.environ.get("AGENT_MODE_DEFAULT", "openai"))
 
@@ -34,26 +26,11 @@
     save_db as wf_save_db,
     list_pending_tasks as wf_list_pending_tasks,
     update_task_status as wf_update_task_status,
-    enqueue_task as wf_enqueue_task,
 )
-from backend.workflow.hil_resume import hil_resume
-from backend.api.agent_router import router as agent_router
-from backend.llm.verbalizer_agent import verbalize_gui_reply, _split_required_sections
-from backend.llm.intent_classifier import classify_intent as classify_turn_intent
-from backend.workflows.io.database import find_event_idx_by_id, last_event_for_email
-from backend.workflows.qna.router import route_general_qna
-from backend.workflows.qna.templates import build_qna_info_and_next_step
-from backend.workflows.advance import advance_after_review
-from scripts.ports import is_port_in_use, first_free_port, kill_port_process
 
 app = FastAPI(title="AI Event Manager")
-app.include_router(agent_router)
 
 GUI_ADAPTER = ClientGUIAdapter()
-DEV_LOGGER = logging.getLogger("openevent.dev")
-FRONTEND_PROCESS: Optional[subprocess.Popen] = None
-FRONTEND_CANDIDATE_PORTS = [3000, 3001, 3002]
-FRONTEND_PIDFILE = Path(__file__).resolve().parents[1] / ".dev" / "frontend.pid"
 
 # CORS for frontend
 app.add_middleware(
@@ -230,410 +207,6 @@
 
     return "Date confirmed. I'm checking room availability now and will share options in a moment."
 
-
-def _wf_compose_reply(wf_res: Dict[str, Any]) -> str:
-    drafts = wf_res.get("draft_messages") or []
-    bodies = [str(d.get("body", "")) for d in drafts if d.get("body")]
-    if bodies:
-        return "\n\n".join(bodies)
-    if wf_res.get("summary"):
-        return str(wf_res.get("summary"))
-    if wf_res.get("reason"):
-        return str(wf_res.get("reason"))
-    return "\u200b"
-
-
-def _dev_prepare_env() -> None:
-    if not logging.getLogger().handlers:
-        logging.basicConfig(level=logging.INFO, format="%(asctime)s %(levelname)s %(name)s %(message)s")
-    os.environ.setdefault("AGENT_MODE", "openai")
-    os.environ.setdefault("VERBALIZER_TONE", "empathetic")
-    if not os.getenv("OPENAI_API_KEY"):
-        try:
-            result = subprocess.run(
-                [
-                    "security",
-                    "find-generic-password",
-                    "-a",
-                    os.getenv("USER", ""),
-                    "-s",
-                    "openevent-api-test-key",
-                    "-w",
-                ],
-                check=False,
-                capture_output=True,
-                text=True,
-            )
-            if result.returncode == 0 and result.stdout.strip():
-                os.environ["OPENAI_API_KEY"] = result.stdout.strip()
-        except FileNotFoundError:
-            DEV_LOGGER.debug("Keychain lookup unavailable; skipping")
-
-
-def _dev_free_port(port: int) -> None:
-    if not is_port_in_use(port):
-        return
-    DEV_LOGGER.info("dev: freeing port %s", port)
-    kill_port_process(port)
-    deadline = time.time() + 5
-    while is_port_in_use(port) and time.time() < deadline:
-        time.sleep(0.1)
-    if is_port_in_use(port):
-        DEV_LOGGER.warning("dev: port %s still in use after kill attempt", port)
-
-
-def _pid_running(pid: int) -> bool:
-    try:
-        os.kill(pid, 0)
-        return True
-    except OSError:
-        return False
-
-
-def _read_pidfile() -> Optional[int]:
-    if FRONTEND_PIDFILE.exists():
-        try:
-            pid = int(FRONTEND_PIDFILE.read_text().strip())
-            if _pid_running(pid):
-                return pid
-        except Exception:
-            pass
-        try:
-            FRONTEND_PIDFILE.unlink()
-        except OSError:
-            pass
-    return None
-
-
-def _write_pidfile(pid: int) -> None:
-    FRONTEND_PIDFILE.parent.mkdir(parents=True, exist_ok=True)
-    FRONTEND_PIDFILE.write_text(str(pid))
-
-
-def _ensure_frontend() -> Tuple[Optional[int], bool]:
-    existing_pid = _read_pidfile()
-    existing_port = next((p for p in FRONTEND_CANDIDATE_PORTS if is_port_in_use(p)), None)
-    if existing_port and not existing_pid:
-        DEV_LOGGER.info(
-            "dev: frontend detected on port %s", existing_port,
-            extra={"frontend_port": existing_port, "autostart": False},
-        )
-        return existing_port, False
-
-    if existing_pid and existing_port:
-        DEV_LOGGER.info(
-            "dev: frontend already running",
-            extra={"frontend_port": existing_port, "autostart": False},
-        )
-        return existing_port, False
-
-    frontend_dir = Path(__file__).resolve().parents[1] / "atelier-ai-frontend"
-    if not frontend_dir.exists():
-        DEV_LOGGER.warning("dev: frontend directory missing; skipping auto-start")
-        return None, False
-
-    port = first_free_port(FRONTEND_CANDIDATE_PORTS)
-    if port is None:
-        DEV_LOGGER.warning("dev: no free frontend port available")
-        return None, False
-
-    env = os.environ.copy()
-    env.setdefault("NEXT_PUBLIC_BACKEND_BASE", "http://localhost:8000")
-    env.setdefault("NEXT_PUBLIC_VERBALIZER_TONE", os.getenv("VERBALIZER_TONE", "empathetic"))
-    env["PORT"] = str(port)
-    command = ["npm", "run", "dev"]
-    process = subprocess.Popen(command, cwd=str(frontend_dir), env=env)
-
-    global FRONTEND_PROCESS
-    FRONTEND_PROCESS = process
-    _write_pidfile(process.pid)
-    DEV_LOGGER.info(
-        "dev: frontend started",
-        extra={"frontend_port": port, "autostart": True},
-    )
-    atexit.register(_shutdown_frontend)
-    return port, True
-
-
-def _shutdown_frontend() -> None:
-    global FRONTEND_PROCESS
-    if FRONTEND_PROCESS and FRONTEND_PROCESS.poll() is None:
-        try:
-            FRONTEND_PROCESS.terminate()
-            FRONTEND_PROCESS.wait(timeout=5)
-        except Exception:
-            pass
-        FRONTEND_PROCESS = None
-    if FRONTEND_PIDFILE.exists():
-        try:
-            FRONTEND_PIDFILE.unlink()
-        except OSError:
-            pass
-
-
-def _name_from_email(email: Optional[str]) -> Optional[str]:
-    if not email:
-        return None
-    local = (email.split("@", 1)[0] or "").strip()
-    if not local:
-        return None
-    # Split on common separators and take first token
-    for sep in (".", "_", "-"):
-        if sep in local:
-            local = local.split(sep, 1)[0]
-            break
-    if not local:
-        return None
-    return local.capitalize()
-
-
-def _expect_resume(conversation_state: ConversationState) -> bool:
-    for entry in reversed(conversation_state.conversation_history):
-        if entry.get("role") != "assistant":
-            continue
-        content = str(entry.get("content") or "")
-        if "Proceed with" in content:
-            return True
-        break
-    return False
-
-
-def _locate_event_entry(db: Dict[str, Any], event_id: Optional[str], client_email: Optional[str]) -> Optional[Dict[str, Any]]:
-    entry: Optional[Dict[str, Any]] = None
-    if event_id:
-        idx = find_event_idx_by_id(db, event_id)
-        if idx is not None:
-            entry = db["events"][idx]
-            ensure_event_defaults(entry)
-    if not entry and client_email:
-        entry = last_event_for_email(db, client_email.lower())
-        if entry:
-            ensure_event_defaults(entry)
-    return entry
-
-
-def _current_step_from_event(event_entry: Optional[Dict[str, Any]]) -> int:
-    if event_entry and isinstance(event_entry.get("current_step"), int):
-        return int(event_entry["current_step"])
-    return 2
-
-
-def _missing_fields_for_step(step: int, event_entry: Optional[Dict[str, Any]]) -> List[str]:
-    missing: List[str] = []
-    if not event_entry:
-        if step == 2:
-            missing.extend(["date", "time"])
-        return missing
-    if step == 2:
-        window = event_entry.get("requested_window") or {}
-        if not window.get("date_iso"):
-            missing.append("date")
-        if not (window.get("start_time") and window.get("end_time")):
-            missing.append("time")
-    elif step == 3:
-        if not event_entry.get("locked_room_id"):
-            missing.append("room")
-        requirements = (event_entry.get("requirements") or {}) if isinstance(event_entry.get("requirements"), dict) else {}
-        if not requirements.get("number_of_participants"):
-            missing.append("attendees")
-        if not requirements.get("seating_layout"):
-            missing.append("layout")
-    elif step == 4:
-        products = event_entry.get("products") or []
-        selected = event_entry.get("selected_products") or []
-        if not products and not selected:
-            missing.append("products")
-        event_data = event_entry.get("event_data") or {}
-        catering_pref = str(event_data.get("Catering Preference") or "").strip()
-        if not catering_pref or catering_pref.lower() == "not specified":
-            missing.append("catering")
-    return missing
-
-
-_STEP_INTENTS = {
-    "date_confirmation",
-    "room_availability",
-    "offer_review",
-    "site_visit",
-    "follow_up",
-}
-
-
-def _load_workflow_db() -> Dict[str, Any]:
-    try:
-        return wf_load_db()
-    except Exception:
-        return {"events": [], "clients": {}, "tasks": []}
-
-
-def _should_run_workflow(classification: Dict[str, Any], *, force: bool = False) -> bool:
-    if classification.get("wants_resume"):
-        return True
-    primary = classification.get("primary")
-    if primary == "message_manager":
-        return False
-    if force:
-        return True
-    return primary in _STEP_INTENTS
-
-
-def _prepare_qna_body(body: str, include_resume_prompt: bool) -> Optional[str]:
-    """Normalize Q&A payload text and optionally remove the NEXT STEP affordance."""
-
-    text = (body or "").strip()
-    if not text:
-        return None
-    if include_resume_prompt:
-        return text
-
-    split_marker = "\n\nNEXT STEP:"
-    if split_marker in text:
-        text = text.split(split_marker, 1)[0].rstrip()
-    else:
-        inline_marker = "\nNEXT STEP:"
-        if inline_marker in text:
-            text = text.split(inline_marker, 1)[0].rstrip()
-    return text or None
-
-
-def _compose_turn_drafts(
-    step_drafts: List[Dict[str, Any]],
-    qna_payload: Dict[str, Any],
-    wf_res: Optional[Dict[str, Any]],
-) -> Tuple[List[Dict[str, Any]], str]:
-    drafts: List[Dict[str, Any]] = []
-    sections: List[str] = []
-    include_resume_prompt = not bool(step_drafts)
-
-    for draft in step_drafts or []:
-        body = str(draft.get("body") or "").strip()
-        if body:
-            sections.append(body)
-        drafts.append(draft)
-
-    for block in qna_payload.get("pre_step") or []:
-        prepared_body = _prepare_qna_body(str(block.get("body") or ""), include_resume_prompt)
-        if not prepared_body:
-            continue
-        block_payload = dict(block)
-        block_payload["body"] = prepared_body
-        sections.append(prepared_body)
-        drafts.append(block_payload)
-
-    for block in qna_payload.get("post_step") or []:
-        prepared_body = _prepare_qna_body(str(block.get("body") or ""), include_resume_prompt)
-        if not prepared_body:
-            continue
-        block_payload = dict(block)
-        block_payload["body"] = prepared_body
-        sections.append(prepared_body)
-        drafts.append(block_payload)
-
-    fallback_text = "\n\n".join(section for section in sections if section)
-    if not fallback_text and wf_res:
-        fallback_text = _wf_compose_reply(wf_res)
-    if not fallback_text and step_drafts:
-        fallback_text = _wf_compose_reply({"draft_messages": step_drafts})
-    return drafts, fallback_text or "\u200b"
-
-
-def _execute_turn(
-    conversation_state: ConversationState,
-    msg: Dict[str, Any],
-    classification: Dict[str, Any],
-    *,
-    wf_res: Optional[Dict[str, Any]] = None,
-    db_before: Optional[Dict[str, Any]] = None,
-    event_entry_before: Optional[Dict[str, Any]] = None,
-) -> Tuple[str, int, Optional[str]]:
-    db_snapshot = db_before or _load_workflow_db()
-    entry_before = event_entry_before or _locate_event_entry(
-        db_snapshot,
-        conversation_state.event_id,
-        conversation_state.event_info.email,
-    )
-
-    force_run = wf_res is None and conversation_state.event_id is None and classification.get("primary") != "message_manager"
-    run_workflow = _should_run_workflow(classification, force=force_run) and wf_res is None
-
-    step_drafts: List[Dict[str, Any]] = []
-    db_after = db_snapshot
-    event_entry_after = entry_before
-    result = wf_res
-
-    if run_workflow:
-        result = wf_process_msg(msg)
-        event_id = result.get("event_id")
-        if event_id:
-            conversation_state.event_id = event_id
-        db_after = _load_workflow_db()
-        event_entry_after = _locate_event_entry(db_after, conversation_state.event_id, conversation_state.event_info.email)
-        step_drafts = result.get("draft_messages") or []
-    elif result is not None:
-        event_id = result.get("event_id")
-        if event_id:
-            conversation_state.event_id = event_id
-        db_after = _load_workflow_db()
-        event_entry_after = _locate_event_entry(db_after, conversation_state.event_id, conversation_state.event_info.email)
-        step_drafts = result.get("draft_messages") or []
-
-    primary_intent = classification.get("primary")
-    if primary_intent not in _STEP_INTENTS and primary_intent != "resume" and not classification.get("wants_resume"):
-        step_drafts = []
-
-    qna_payload = route_general_qna(msg, entry_before, event_entry_after, db_after, classification)
-    drafts, fallback_text = _compose_turn_drafts(step_drafts, qna_payload, result)
-    assistant_reply = verbalize_gui_reply(drafts, fallback_text, client_email=conversation_state.event_info.email)
-
-    step_value = _current_step_from_event(event_entry_after)
-    status_value = (event_entry_after or {}).get("status")
-    return assistant_reply, step_value, status_value
-
-
-def _verbalize_from_payload(payload: Dict[str, Any], client_email: Optional[str]) -> str:
-    drafts = payload.get("draft_messages") or []
-    fallback = ""
-    if drafts:
-        fallback = str(drafts[0].get("body") or "")
-    elif payload.get("assistant_text"):
-        fallback = str(payload["assistant_text"])
-    return verbalize_gui_reply(drafts, fallback, client_email=client_email)
-
-
-def _handle_message_manager(
-    msg: Dict[str, Any],
-    conversation_state: ConversationState,
-    event_entry: Optional[Dict[str, Any]],
-    db: Dict[str, Any],
-) -> Dict[str, Any]:
-    current_step = _current_step_from_event(event_entry)
-    missing = _missing_fields_for_step(current_step, event_entry)
-    info_lines = ["I've shared your note with our venue manager and will follow up soon."]
-    body = build_qna_info_and_next_step(info_lines, current_step, missing)
-    draft = {
-        "body": body,
-        "step": current_step,
-        "topic": "manager_message_forwarded",
-        "requires_approval": False,
-    }
-    client_id = (conversation_state.event_info.email or "").lower()
-    event_id = (event_entry or {}).get("event_id") or conversation_state.event_id
-    payload = {
-        "note": msg.get("body"),
-        "from_name": msg.get("from_name"),
-        "msg_id": msg.get("msg_id"),
-    }
-    try:
-        wf_enqueue_task(db, TaskType.MESSAGE_MANAGER, client_id, event_id, payload)
-        wf_save_db(db)
-    except Exception as exc:
-        logging.getLogger("openevent.dev").warning("Failed to enqueue manager message: %s", exc)
-    return {
-        "draft_messages": [draft],
-        "step": current_step,
-        "status": (event_entry or {}).get("status"),
-    }
-
 @app.post("/api/start-conversation")
 async def start_conversation(request: StartConversationRequest):
     """Condition (purple): kick off workflow and branch on manual or ask-for-date pauses before legacy flow."""
@@ -647,10 +220,6 @@
         "ts": datetime.utcnow().isoformat() + "Z",
         "body": request.email_body or "",
     }
-    db_before = _load_workflow_db()
-    event_entry_before = _locate_event_entry(db_before, None, request.client_email)
-    current_step_before = _current_step_from_event(event_entry_before)
-    classification = classify_turn_intent(request.email_body or "", current_step=current_step_before)
     wf_res = None
     wf_action = None
     try:
@@ -660,33 +229,15 @@
     except Exception as e:
         print(f"[WF][ERROR] {e}")
     if wf_action == "manual_review_enqueued":
-        event_id = wf_res.get("event_id")
-        # Create a session even when manual review is enqueued so the client can continue messaging.
-        session_id = str(uuid.uuid4())
-        event_info = EventInformation(
-            date_email_received=datetime.now().strftime("%d.%m.%Y"),
-            email=request.client_email,
-        )
-        assistant_reply = "Thanks for reaching out — I'll review the details and follow up shortly."
-        conversation_state = ConversationState(
-            session_id=session_id,
-            event_info=event_info,
-            conversation_history=[
-                {"role": "user", "content": request.email_body or ""},
-                {"role": "assistant", "content": assistant_reply},
-            ],
-            workflow_type="new_event",
-        )
-        if event_id:
-            conversation_state.event_id = event_id
-        active_conversations[session_id] = conversation_state
-        return {
-            "session_id": session_id,
-            "workflow_type": "new_event",
-            "response": assistant_reply,
-            "is_complete": conversation_state.is_complete,
-            "event_info": conversation_state.event_info.model_dump(),
-            "event_id": event_id,
+        response_text = (
+            "Thanks for your message. We routed it for manual review and will get back to you shortly."
+        )
+        return {
+            "session_id": None,
+            "workflow_type": "other",
+            "response": response_text,
+            "is_complete": False,
+            "event_info": None,
         }
     if wf_action == "ask_for_date_enqueued":
         session_id = str(uuid.uuid4())
@@ -738,68 +289,75 @@
             "pending_actions": None,
         }
 
-    # Default: create a session and reply using Workflow v3 drafts (strict Step2->3->4)
+    # Classify the email
+    workflow_type = classify_email(request.email_body)
+    
+    # Handle different workflow types
+    if workflow_type == "update":
+        return {
+            "session_id": None,
+            "workflow_type": workflow_type,
+            "response": "This appears to be a request to update an existing booking. This feature is coming soon! For now, please contact us directly at info@theatelier.ch to modify your booking.",
+            "is_complete": False,
+            "event_info": None
+        }
+    
+    elif workflow_type == "follow_up":
+        return {
+            "session_id": None,
+            "workflow_type": workflow_type,
+            "response": "Thank you for your follow-up message! This feature is under development. For immediate assistance, please email us at info@theatelier.ch",
+            "is_complete": False,
+            "event_info": None
+        }
+    
+    elif workflow_type == "other":
+        return {
+            "session_id": None,
+            "workflow_type": workflow_type,
+            "response": "Thank you for your message. However, this doesn't appear to be a new event booking request. I specialize in processing new venue bookings. For other inquiries, please contact our team at info@theatelier.ch",
+            "is_complete": False,
+            "event_info": None
+        }
+    
+    # Only proceed if it's a new event
+    if workflow_type != "new_event":
+        return {
+            "session_id": None,
+            "workflow_type": workflow_type,
+            "response": "I apologize, but I can only process new event booking requests at this time. For other matters, please reach out to info@theatelier.ch",
+            "is_complete": False,
+            "event_info": None
+        }
+    
+    # Create new conversation for new_event
     session_id = str(uuid.uuid4())
+    
     event_info = EventInformation(
         date_email_received=datetime.now().strftime("%d.%m.%Y"),
-        email=request.client_email,
+        email=request.client_email
     )
+    
     conversation_state = ConversationState(
         session_id=session_id,
         event_info=event_info,
-        conversation_history=[{"role": "user", "content": request.email_body or ""}],
-        workflow_type="new_event",
+        conversation_history=[],
+        workflow_type=workflow_type
     )
+    
+    # Generate first response
+    response_text = generate_response(conversation_state, request.email_body)
+    
+    # Store in memory
     active_conversations[session_id] = conversation_state
-    event_id = wf_res.get("event_id") if wf_res else None
-    if event_id:
-        conversation_state.event_id = event_id
-
-    db_after = _load_workflow_db()
-    event_entry_after = _locate_event_entry(db_after, conversation_state.event_id, request.client_email)
-
-    if classification.get("primary") == "message_manager":
-        manager_payload = _handle_message_manager(msg, conversation_state, event_entry_after, db_after)
-        assistant_reply = _verbalize_from_payload(manager_payload, request.client_email)
-        conversation_state.conversation_history.append({"role": "assistant", "content": assistant_reply})
-        response_payload = {
-            "session_id": session_id,
-            "workflow_type": "new_event",
-            "response": assistant_reply,
-            "is_complete": conversation_state.is_complete,
-            "event_info": conversation_state.event_info.model_dump(),
-            "step": manager_payload.get("step"),
-            "status": manager_payload.get("status"),
-        }
-        if conversation_state.event_id:
-            response_payload["event_id"] = conversation_state.event_id
-        return response_payload
-
-    assistant_reply, step_value, status_value = _execute_turn(
-        conversation_state,
-        msg,
-        classification,
-        wf_res=wf_res,
-        db_before=db_before,
-        event_entry_before=event_entry_before,
-    )
-    conversation_state.conversation_history.append({"role": "assistant", "content": assistant_reply})
-
-    response_payload = {
+    
+    return {
         "session_id": session_id,
-        "workflow_type": "new_event",
-        "response": assistant_reply,
+        "workflow_type": workflow_type,
+        "response": response_text,
         "is_complete": conversation_state.is_complete,
-        "event_info": conversation_state.event_info.model_dump(),
-        "pending_actions": None,
-    }
-    if conversation_state.event_id:
-        response_payload["event_id"] = conversation_state.event_id
-    if step_value:
-        response_payload["step"] = step_value
-    if status_value:
-        response_payload["status"] = status_value
-    return response_payload
+        "event_info": conversation_state.event_info.model_dump()
+    }
 
 @app.post("/api/send-message")
 async def send_message(request: SendMessageRequest):
@@ -809,33 +367,28 @@
 
     conversation_state = active_conversations[request.session_id]
 
-    msg = {
-        "msg_id": str(uuid.uuid4()),
-        "from_name": "Client (GUI)",
-        "from_email": conversation_state.event_info.email or "unknown@example.com",
-        "subject": "Client message",
-        "ts": datetime.utcnow().isoformat() + "Z",
-        "body": request.message or "",
-    }
-    expect_resume = _expect_resume(conversation_state)
-    db_before = _load_workflow_db()
-    event_entry_before = _locate_event_entry(db_before, conversation_state.event_id, conversation_state.event_info.email)
-    current_step_before = _current_step_from_event(event_entry_before)
-    classification = classify_turn_intent(request.message or "", current_step=current_step_before, expect_resume=expect_resume)
-
-    conversation_state.conversation_history.append({"role": "user", "content": request.message})
-
-    wf_res = wf_process_msg(msg)
-    event_id = wf_res.get("event_id")
-    if event_id:
-        conversation_state.event_id = event_id
-
-    db_after = _load_workflow_db()
-    event_entry_after = _locate_event_entry(db_after, conversation_state.event_id, conversation_state.event_info.email)
-
-    if classification.get("primary") == "message_manager":
-        manager_payload = _handle_message_manager(msg, conversation_state, event_entry_after, db_after)
-        assistant_reply = _verbalize_from_payload(manager_payload, conversation_state.event_info.email)
+    previous_date = conversation_state.event_info.event_date
+    try:
+        conversation_state.event_info = extract_information_incremental(
+            request.message,
+            conversation_state.event_info,
+        )
+    except Exception as exc:
+        print(f"[WF][WARN] incremental extraction failed: {exc}")
+
+    current_date = conversation_state.event_info.event_date or ""
+    has_new_date = (
+        current_date
+        and DATE_PATTERN.fullmatch(current_date.strip())
+        and current_date.strip() != (previous_date or "").strip()
+    )
+
+    if has_new_date:
+        chosen_date = current_date.strip()
+        conversation_state.conversation_history.append({"role": "user", "content": request.message})
+        assistant_reply = (
+            f"Thanks - I've noted {chosen_date}. Please confirm this is your preferred date."
+        )
         conversation_state.conversation_history.append({"role": "assistant", "content": assistant_reply})
         return {
             "session_id": request.session_id,
@@ -843,34 +396,51 @@
             "response": assistant_reply,
             "is_complete": conversation_state.is_complete,
             "event_info": conversation_state.event_info.dict(),
-            "step": manager_payload.get("step"),
-            "status": manager_payload.get("status"),
+            "pending_actions": {"type": "confirm_date", "date": chosen_date},
+        }
+
+    user_message_clean = request.message.strip().lower()
+    stored_date = (conversation_state.event_info.event_date or "").strip()
+    if (
+        stored_date
+        and stored_date not in {"Not specified", "none"}
+        and user_message_clean in CONFIRM_PHRASES
+    ):
+        if not DATE_PATTERN.fullmatch(stored_date):
+            iso_candidate = _to_iso_date(stored_date)
+            if iso_candidate:
+                try:
+                    stored_date = datetime.strptime(iso_candidate, "%Y-%m-%d").strftime("%d.%m.%Y")
+                except ValueError:
+                    pass
+        conversation_state.conversation_history.append({"role": "user", "content": request.message})
+        assistant_reply = _persist_confirmed_date(conversation_state, stored_date)
+        conversation_state.conversation_history.append({"role": "assistant", "content": assistant_reply})
+        return {
+            "session_id": request.session_id,
+            "workflow_type": conversation_state.workflow_type,
+            "response": assistant_reply,
+            "is_complete": conversation_state.is_complete,
+            "event_info": conversation_state.event_info.dict(),
             "pending_actions": None,
         }
 
-    assistant_reply, step_value, status_value = _execute_turn(
-        conversation_state,
-        msg,
-        classification,
-        wf_res=wf_res,
-        db_before=db_before,
-        event_entry_before=event_entry_before,
-    )
-    conversation_state.conversation_history.append({"role": "assistant", "content": assistant_reply})
-
-    response_payload = {
+    response_text = generate_response(conversation_state, request.message)
+
+    print(f"\n=== DEBUG INFO ===")
+    print(f"User message: {request.message}")
+    print(f"Is complete: {conversation_state.is_complete}")
+    print(f"Event info complete: {conversation_state.event_info.is_complete()}")
+    print(f"==================\n")
+
+    return {
         "session_id": request.session_id,
         "workflow_type": conversation_state.workflow_type,
-        "response": assistant_reply,
+        "response": response_text,
         "is_complete": conversation_state.is_complete,
         "event_info": conversation_state.event_info.dict(),
         "pending_actions": None,
     }
-    if step_value:
-        response_payload["step"] = step_value
-    if status_value:
-        response_payload["status"] = status_value
-    return response_payload
 
 
 @app.get("/api/tasks/pending")
@@ -901,178 +471,19 @@
     return {"tasks": payload}
 
 
-def _find_task(db: Dict[str, Any], task_id: str) -> Optional[Dict[str, Any]]:
-    for task in db.get("tasks", []):
-        if task.get("task_id") == task_id:
-            return task
-    return None
-
-
-def _append_conversation_message(event_id: Optional[str], client_email: Optional[str], content: str) -> None:
-    target = None
-    if event_id:
-        target = next((state for state in active_conversations.values() if state.event_id == event_id), None)
-    if not target and client_email:
-        target = next(
-            (
-                state
-                for state in active_conversations.values()
-                if (state.event_info.email or "").lower() == client_email.lower()
-            ),
-            None,
-        )
-    if target is not None:
-        target.conversation_history.append({"role": "assistant", "content": content})
-
-
 @app.post("/api/tasks/{task_id}/approve")
 async def approve_task(task_id: str, request: TaskDecisionRequest):
-    """OpenEvent Action (light-blue): mark a task as approved from the GUI and advance workflow."""
-
+    """OpenEvent Action (light-blue): mark a task as approved from the GUI."""
     try:
         db = wf_load_db()
-    except Exception as exc:
-        raise HTTPException(status_code=500, detail=f"Failed to load tasks: {exc}") from exc
-
-    task = _find_task(db, task_id)
-    if not task:
-        raise HTTPException(status_code=404, detail="Task not found")
-
-    event_id = task.get("event_id")
-    client_email = (task.get("client_id") or "").lower() or None
-    task_type = task.get("type")
-    message_payload = (task.get("payload") or {}).get("message")
-    step_before = None
-    event_entry: Optional[Dict[str, Any]] = None
-
-    if event_id:
-        for event in db.get("events", []):
-            if event.get("event_id") == event_id:
-                ensure_event_defaults(event)
-                event_entry = event
-                step_before = event_entry.get("current_step")
-                if task_type == TaskType.MANUAL_REVIEW.value:
-                    review_state = event_entry.setdefault(
-                        "review_state",
-                        {"state": "none", "reviewed_at": None, "message": None},
-                    )
-                    if review_state.get("message"):
-                        message_payload = review_state.get("message")
-                    review_state["state"] = "approved"
-                    review_state["reviewed_at"] = datetime.utcnow().isoformat() + "Z"
-                    review_state["message"] = None
-                break
-
-    hil_payload = hil_resume(db, event_id, task_id, client_email=client_email) if event_id else None
-
-    try:
         wf_update_task_status(db, task_id, "approved", request.notes)
         wf_save_db(db)
     except ValueError as exc:
         raise HTTPException(status_code=404, detail=str(exc)) from exc
     except Exception as exc:
         raise HTTPException(status_code=500, detail=f"Failed to approve task: {exc}") from exc
-
-    assistant_payload: Dict[str, Any] = {
-        "assistant_text": "",
-        "draft_messages": [],
-        "action": "manual_review_approved",
-        "payload": {},
-    }
-
-    if hil_payload:
-        assistant_payload = hil_payload
-        step_after = assistant_payload.get("step") or step_before
-        status_after = assistant_payload.get("status")
-        DEV_LOGGER.info(
-            "workflow.hil.resume",
-            extra={
-                "event_id": event_id,
-                "task_id": task_id,
-                "step_before": step_before,
-                "step_after": step_after,
-            },
-        )
-        _append_conversation_message(event_id, client_email, assistant_payload.get("assistant_text", ""))
-    elif message_payload and event_id:
-        workflow_result = advance_after_review(message_payload) or {}
-        draft_messages = workflow_result.get("draft_messages") or []
-        fallback_text = _wf_compose_reply(workflow_result or {})
-        verbalized = verbalize_gui_reply(draft_messages, fallback_text, client_email=message_payload.get("from_email"))
-        combined = verbalized or fallback_text or ""
-        assistant_payload = {
-            "assistant_text": combined,
-            "draft_messages": draft_messages,
-            "action": workflow_result.get("action"),
-            "payload": workflow_result,
-            "step": workflow_result.get("step") or (draft_messages[0].get("step") if draft_messages else None),
-            "status": workflow_result.get("status"),
-        }
-
-        db_after = wf_load_db()
-        step_after = None
-        status_after = None
-        if event_id:
-            for event in db_after.get("events", []):
-                if event.get("event_id") == event_id:
-                    ensure_event_defaults(event)
-                    step_after = event.get("current_step")
-                    status_after = event.get("status")
-                    break
-
-        tone_mode = os.getenv("VERBALIZER_TONE", "empathetic").lower()
-        sections_count = len(_split_required_sections(fallback_text))
-        tone_fallback_used = tone_mode == "empathetic" and verbalized.strip() == fallback_text.strip()
-        DEV_LOGGER.info(
-            "workflow.review.advance",
-            extra={
-                "event_id": event_id,
-                "step_before": step_before,
-                "step_after": step_after,
-                "review_state": "approved",
-                "tone_mode": tone_mode,
-                "sections_count": sections_count,
-                "tone_fallback_used": tone_fallback_used,
-            },
-        )
-
-        _append_conversation_message(event_id, client_email, combined)
-    else:
-        step_after = step_before
-        status_after = event_entry.get("status") if event_entry else None
-        final_text = assistant_payload.get("assistant_text")
-        if final_text:
-            _append_conversation_message(event_id, client_email, final_text)
-
-    thread_id = next(
-        (
-            sid
-            for sid, state in active_conversations.items()
-            if state.event_id == event_id
-        ),
-        None,
-    )
-    if not thread_id and client_email:
-        thread_id = next(
-            (
-                sid
-                for sid, state in active_conversations.items()
-                if (state.event_info.email or "").lower() == client_email
-            ),
-            None,
-        )
-
-    return {
-        "task_status": "approved",
-        "review_state": "approved",
-        "task_id": task_id,
-        "thread_id": thread_id,
-        "event_id": event_id,
-        "step": assistant_payload.get("step") or step_after,
-        "status": assistant_payload.get("status") or status_after,
-        "draft_messages": assistant_payload.get("draft_messages"),
-        "assistant_reply": assistant_payload.get("assistant_text"),
-    }
+    print(f"[WF] task approved id={task_id}")
+    return {"task_id": task_id, "status": "approved"}
 
 
 @app.post("/api/tasks/{task_id}/reject")
@@ -1080,68 +491,14 @@
     """OpenEvent Action (light-blue): mark a task as rejected from the GUI."""
     try:
         db = wf_load_db()
-    except Exception as exc:
-        raise HTTPException(status_code=500, detail=f"Failed to load tasks: {exc}") from exc
-
-    task = _find_task(db, task_id)
-    if not task:
-        raise HTTPException(status_code=404, detail="Task not found")
-
-    task_type = task.get("type")
-    event_id = task.get("event_id")
-    client_email = (task.get("client_id") or "").lower() or None
-
-    if event_id:
-        for event in db.get("events", []):
-            if event.get("event_id") == event_id:
-                ensure_event_defaults(event)
-                if task_type == TaskType.MANUAL_REVIEW.value:
-                    review_state = event.setdefault(
-                        "review_state",
-                        {"state": "none", "reviewed_at": None, "message": None},
-                    )
-                    review_state["state"] = "rejected"
-                    review_state["reviewed_at"] = datetime.utcnow().isoformat() + "Z"
-                    review_state["message"] = None
-                pending = event.get("pending_hil_requests") or []
-                event["pending_hil_requests"] = [entry for entry in pending if entry.get("task_id") != task_id]
-                break
-
-    try:
         wf_update_task_status(db, task_id, "rejected", request.notes)
         wf_save_db(db)
     except ValueError as exc:
         raise HTTPException(status_code=404, detail=str(exc)) from exc
     except Exception as exc:
         raise HTTPException(status_code=500, detail=f"Failed to reject task: {exc}") from exc
-    DEV_LOGGER.info("workflow.review.rejected", extra={"event_id": event_id})
-    message = "Thanks for the update — could you share a bit more detail so I can keep things moving?"
-    _append_conversation_message(event_id, client_email, message)
-    thread_id = next(
-        (
-            sid
-            for sid, state in active_conversations.items()
-            if state.event_id == event_id
-        ),
-        None,
-    )
-    if not thread_id and client_email:
-        thread_id = next(
-            (
-                sid
-                for sid, state in active_conversations.items()
-                if (state.event_info.email or "").lower() == client_email
-            ),
-            None,
-        )
-    return {
-        "task_status": "rejected",
-        "review_state": "rejected",
-        "task_id": task_id,
-        "thread_id": thread_id,
-        "event_id": event_id,
-        "assistant_reply": message,
-    }
+    print(f"[WF] task rejected id={task_id}")
+    return {"task_id": task_id, "status": "rejected"}
 
 
 @app.post("/api/conversation/{session_id}/confirm-date")
@@ -1277,18 +634,4 @@
 
 if __name__ == "__main__":
     import uvicorn
-
-    _dev_prepare_env()
-    _dev_free_port(8000)
-    frontend_port, autostart = _ensure_frontend()
-    DEV_LOGGER.info(
-        "dev: backend starting",
-        extra={
-            "frontend_port": frontend_port,
-            "frontend_autostart": autostart,
-        },
-    )
-    try:
-        uvicorn.run(app, host="0.0.0.0", port=8000)
-    finally:
-        _shutdown_frontend()+    uvicorn.run(app, host="0.0.0.0", port=8000)